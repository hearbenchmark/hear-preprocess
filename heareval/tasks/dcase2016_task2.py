#!/usr/bin/env python3
"""
Pre-processing pipeline for DCASE 2016 task 2 task (sound event
detection).

The HEAR 2021 variation of DCASE 2016 Task 2 is that we ignore the
monophonic training data and use the dev data for train.
We also allow training data outside this task.
"""

import logging
import os
from pathlib import Path
from typing import List

import luigi
import pandas as pd

import heareval.tasks.pipeline as pipeline

logger = logging.getLogger("luigi-interface")


config = {
    "task_name": "dcase2016_task2",
    "version": "hear2021",
    "embedding_type": "event",
    "prediction_type": "multilabel",
    "download_urls": [
        {
            "name": "train",
            "url": "https://archive.org/download/dcase2016_task2_train_dev/dcase2016_task2_train_dev.zip",  # noqa: E501
            "md5": "4e1b5e8887159193e8624dec801eb9e7",
        },
        {
            "name": "test",
            "url": "https://archive.org/download/dcase2016_task2_test_public/dcase2016_task2_test_public.zip",  # noqa: E501
            "md5": "ac98768b39a08fc0c6c2ddd15a981dd7",
        },
    ],
    # TODO: FIXME
    # Want different for train and test?
    "sample_duration": 120.0,
    "splits": [
        {"name": "train", "max_files": 10},
        {"name": "test", "max_files": 10},
    ],
<<<<<<< HEAD
    # TODO: Add metrics
    "evaluation": [],
=======
    # DCASE2016 task 2 used the segment-based total error rate as their main metric
    # and then the onset only event based F1 as their secondary metric.
    "evaluation": ["segment_based", "onset_only_event_based"],
>>>>>>> 7516f2b7
}


class ExtractMetadata(pipeline.ExtractMetadata):
    train = luigi.TaskParameter()
    test = luigi.TaskParameter()

    def requires(self):
        return {"train": self.train, "test": self.test}

    """
    DCASE 2016 uses funny pathing, so we just hardcode the desired
    (paths)
    Note that for our training data, we only use DCASE 2016 dev data.
    Their training data is short monophonic events.
    """
    split_to_path_str = {
        "train": "dcase2016_task2_train_dev/dcase2016_task2_dev/",
        "test": "dcase2016_task2_test_public/",
    }

    def get_split_metadata(self, split: str) -> pd.DataFrame:
        logger.info(f"Preparing metadata for {split}")

        split_path = (
            Path(self.requires()[split].workdir)
            .joinpath(split)
            .joinpath(self.split_to_path_str[split])
        )

        metadatas = []
        for annotation_file in split_path.glob("annotation/*.txt"):
            metadata = pd.read_csv(
                annotation_file, sep="\t", header=None, names=["start", "end", "label"]
            )
            # Convert start and end times to milliseconds
            metadata["start"] *= 1000
            metadata["end"] *= 1000
            sound_file = (
                str(annotation_file)
                .replace("annotation", "sound")
                .replace(".txt", ".wav")
            )
            assert os.path.exists(sound_file)
            metadata = metadata.assign(
                relpath=sound_file,
                slug=lambda df: df.relpath.apply(self.slugify_file_name),
                split=lambda df: split,
                subsample_key=lambda df: self.get_subsample_key(df),
                split_key=lambda df: self.get_split_key(df),
                stratify_key=lambda df: self.get_stratify_key(df),
            )

            metadatas.append(metadata)

        return pd.concat(metadatas)


def main(num_workers: int, sample_rates: List[int]):

    # Build the dataset pipeline with the custom metadata configuration task
    download_tasks = pipeline.get_download_and_extract_tasks(config)

    configure_metadata = ExtractMetadata(
        outfile="process_metadata.csv", data_config=config, **download_tasks
    )
    final = pipeline.FinalizeCorpus(
        sample_rates=sample_rates, metadata=configure_metadata, data_config=config
    )

    pipeline.run(final, num_workers=num_workers)<|MERGE_RESOLUTION|>--- conflicted
+++ resolved
@@ -45,14 +45,9 @@
         {"name": "train", "max_files": 10},
         {"name": "test", "max_files": 10},
     ],
-<<<<<<< HEAD
-    # TODO: Add metrics
-    "evaluation": [],
-=======
     # DCASE2016 task 2 used the segment-based total error rate as their main metric
     # and then the onset only event based F1 as their secondary metric.
     "evaluation": ["segment_based", "onset_only_event_based"],
->>>>>>> 7516f2b7
 }
 
 
