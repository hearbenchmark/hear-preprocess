#!/usr/bin/env python3
"""
Pre-processing pipeline for DCASE 2016 task 2 task (sound event
detection).

The HEAR 2021 variation of DCASE 2016 Task 2 is that we ignore the
monophonic training data and use the dev data for train.
We also allow training data outside this task.
"""

import logging
from pathlib import Path
from typing import List

import luigi
import pandas as pd

import heareval.tasks.pipeline as pipeline

logger = logging.getLogger("luigi-interface")

config = {
    "task_name": "dcase2016_task2",
    "version": "hear2021",
    "embedding_type": "event",
    "prediction_type": "multilabel",
    "download_urls": [
        {
            "name": "train",
            "url": "https://archive.org/download/dcase2016_task2_train_dev/dcase2016_task2_train_dev.zip",  # noqa: E501
            "md5": "4e1b5e8887159193e8624dec801eb9e7",
        },
        {
            "name": "test",
            "url": "https://archive.org/download/dcase2016_task2_test_public/dcase2016_task2_test_public.zip",  # noqa: E501
            "md5": "ac98768b39a08fc0c6c2ddd15a981dd7",
        },
    ],
    # TODO: FIXME
    # Want different for train and test?
    "sample_duration": 120.0,
    "splits": [
        {"name": "train", "max_files": 10},
        {"name": "test", "max_files": 10},
        {"name": "valid", "max_files": 2},
    ],
    "small": {
        "download_urls": [
            {
                "name": "train",
                "url": "https://github.com/turian/hear2021-open-tasks-downsampled/raw/main/dcase2016_task2_train_dev-small.zip",  # noqa: E501
                "md5": "aa9b43c40e9d496163caab83becf972e",
            },
            {
                "name": "test",
                "url": "https://github.com/turian/hear2021-open-tasks-downsampled/raw/main/dcase2016_task2_test_public-small.zip",  # noqa: E501
                "md5": "14539d85dec03cb7ac75eb62dd1dd21e",
            },
        ],
        "version": "hear2021-small",
        "splits": [
            {"name": "train", "max_files": 100},
            {"name": "test", "max_files": 100},
            {"name": "valid", "max_files": 100},
        ],
    },
<<<<<<< HEAD
    # DCASE2016 task 2 used the segment-based total error rate as their main metric
    # and then the onset only event based F1 as their secondary metric.
    # However, we announced that we would use onset only event based F1 as primary.
=======
    # DCASE2016 task 2 used the segment-based total error rate as
    # their main score and then the onset only event based F1 as
    # their secondary score.
    # However, we announced that onset F1 would be our primary score.
>>>>>>> 6899cbc5
    "evaluation": ["onset_only_event_based", "segment_based"],
}


class ExtractMetadata(pipeline.ExtractMetadata):
    train = luigi.TaskParameter()
    test = luigi.TaskParameter()

    def requires(self):
        return {"train": self.train, "test": self.test}

    """
    DCASE 2016 uses funny pathing, so we just hardcode the desired
    (paths)
    Note that for our training data, we only use DCASE 2016 dev data.
    Their training data is short monophonic events.
    """
    split_to_path_str = {
        "train": "dcase2016_task2_train_dev/dcase2016_task2_dev/",
        "test": "dcase2016_task2_test_public/",
    }

    def get_split_metadata(self, split: str) -> pd.DataFrame:
        logger.info(f"Preparing metadata for {split}")

        split_path = (
            Path(self.requires()[split].workdir)
            .joinpath(split)
            .joinpath(self.split_to_path_str[split])
        )

        metadatas = []
        for annotation_file in split_path.glob("annotation/*.txt"):
            metadata = pd.read_csv(
                annotation_file, sep="\t", header=None, names=["start", "end", "label"]
            )
            # Convert start and end times to milliseconds
            metadata["start"] *= 1000
            metadata["end"] *= 1000
            sound_file = (
                str(annotation_file)
                .replace("annotation", "sound")
                .replace(".txt", ".wav")
            )
            metadata = metadata.assign(
                relpath=sound_file,
                slug=lambda df: df.relpath.apply(self.slugify_file_name),
                subsample_key=lambda df: self.get_subsample_key(df),
                split=lambda df: split,
                split_key=lambda df: self.get_split_key(df),
                stratify_key=lambda df: self.get_stratify_key(df),
            )

            metadatas.append(metadata)

        return pd.concat(metadatas)


def main(
    num_workers: int,
    sample_rates: List[int],
    luigi_dir: str,
    tasks_dir: str,
    small: bool = False,
):
    if small:
        config.update(dict(config["small"]))  # type: ignore
    config.update({"luigi_dir": luigi_dir})

    # Build the dataset pipeline with the custom metadata configuration task
    download_tasks = pipeline.get_download_and_extract_tasks(config)

    configure_metadata = ExtractMetadata(
        outfile="process_metadata.csv", data_config=config, **download_tasks
    )
    final = pipeline.FinalizeCorpus(
        sample_rates=sample_rates,
        tasks_dir=tasks_dir,
        metadata=configure_metadata,
        data_config=config,
    )

    pipeline.run(final, num_workers=num_workers)<|MERGE_RESOLUTION|>--- conflicted
+++ resolved
@@ -64,16 +64,10 @@
             {"name": "valid", "max_files": 100},
         ],
     },
-<<<<<<< HEAD
-    # DCASE2016 task 2 used the segment-based total error rate as their main metric
-    # and then the onset only event based F1 as their secondary metric.
-    # However, we announced that we would use onset only event based F1 as primary.
-=======
     # DCASE2016 task 2 used the segment-based total error rate as
     # their main score and then the onset only event based F1 as
     # their secondary score.
     # However, we announced that onset F1 would be our primary score.
->>>>>>> 6899cbc5
     "evaluation": ["onset_only_event_based", "segment_based"],
 }
 
