"""
Generic pipelines for datasets
"""

import json
import os
import random
import shutil
from pathlib import Path
from typing import Dict, List, Optional, Set, Union
from urllib.parse import urlparse

import luigi
import pandas as pd
<<<<<<< HEAD
from heareval.tasks.util.luigi import WorkTask, download_file, new_basedir, str2int
=======
>>>>>>> 4585c54d
from slugify import slugify
from tqdm import tqdm

import heareval.tasks.util.audio as audio_util
from heareval.tasks.util.luigi import WorkTask, diagnostics, download_file, new_basedir

SPLITS = ["train", "valid", "test"]
# This percentage should not be changed as this decides
# the data in the split and hence is not a part of the data config
VALIDATION_PERCENTAGE = 20
TEST_PERCENTAGE = 20
TRAIN_PERCENTAGE = 100 - VALIDATION_PERCENTAGE - TEST_PERCENTAGE

# We want no more than 5 hours of audio per task.
MAX_TASK_DURATION_BY_SPLIT = {
    "train": 3 * 3600,
    "valid": 1 * 3600,
    "test": 1 * 3600,
}


class DownloadCorpus(WorkTask):
    """
    Downloads from the url and saveds it in the workdir with name
    outfile
    """

    url = luigi.Parameter()
    outfile = luigi.Parameter()
    expected_md5 = luigi.Parameter()

    def run(self):
        download_file(self.url, self.workdir.joinpath(self.outfile), self.expected_md5)
        self.mark_complete()

    @property
    def stage_number(self) -> int:
        return 0


class ExtractArchive(WorkTask):
    """
    Extracts the downloaded file in the workdir(optionally in subdir inside
    workdir)

    Parameter
        infile: filename which has to be extracted from the
            download task working directory
        download(DownloadCorpus): task which downloads the corpus to be
            extracted
    Requires:
        download(DownloadCorpus): task which downloads the corpus to be
            extracted
    """

    infile = luigi.Parameter()
    download = luigi.TaskParameter(
        visibility=luigi.parameter.ParameterVisibility.PRIVATE
    )
    # outdir is the sub dir inside the workdir to extract the file.
    outdir = luigi.Parameter()

    def requires(self):
        return {"download": self.download}

    @property
    def output_path(self):
        return self.workdir.joinpath(self.outdir)

    def run(self):
        archive_path = self.requires()["download"].workdir.joinpath(self.infile)
        archive_path = archive_path.absolute()
<<<<<<< HEAD
        shutil.unpack_archive(archive_path, self.output_path)
        audio_util.audio_dir_stats_wav(
            in_dir=self.output_path,
=======
        output_path = self.workdir.joinpath(self.outdir)
        shutil.unpack_archive(archive_path, output_path)
        stats = audio_util.audio_dir_stats_wav(
            in_dir=output_path,
>>>>>>> 4585c54d
            out_file=self.workdir.joinpath(f"{slugify(self.outdir)}_stats.json"),
        )
        diagnostics.info(f"{self.longname} {json.dumps(stats, indent=4)}")

        self.mark_complete()


def get_download_and_extract_tasks(task_config: Dict) -> Dict[str, WorkTask]:
    """
    Iterates over the dowload urls and builds download and extract
    tasks for them
    """

    tasks = {}
    outdirs: Set[str] = set()
    for urlobj in task_config["download_urls"]:
        split, name, url, md5 = (
            urlobj["split"],
            urlobj.get("name", None),
            urlobj["url"],
            urlobj["md5"],
        )
        filename = os.path.basename(urlparse(url).path)
        if name is not None:
            outdir = f"{split}/{name}"
        else:
            outdir = f"{split}"
        assert outdir not in outdirs, f"{outdir} in {outdirs}. If you are downloading "
        "multiple archives into one split, they should have different 'name's."
        outdirs.add(outdir)
        task = ExtractArchive(
            download=DownloadCorpus(
                url=url, outfile=filename, expected_md5=md5, task_config=task_config
            ),
            infile=filename,
            outdir=outdir,
            task_config=task_config,
        )
        tasks[slugify(outdir, separator="_")] = task

    return tasks


class ExtractMetadata(WorkTask):
    """
    This is an abstract class that extracts metadata (including labels)
    over the full dataset.
    If we detect that the original dataset doesn't have a full
    train/valid/test split, we extract 20% validation/test if it
    is missing.

    We create a metadata csv file that will be used by downstream
    luigi tasks to curate the final dataset.

    The metadata columns are:
        * relpath
            (Possible variable) location of this audio
            file relative to the Python working directory.
            WARNING: Don't use this for hashing e.g. for splitting,
            because it may vary depending upon our choice of _workdir.
            Use datapath instead.
        * datapath [DISABLED]
            Fixed unique location of this audio file
            relative to the dataset root. This can be used for hashing
            and generating splits.
        * split
            Split of this particular audio file: ['train' 'valid', 'test']
            # TODO: Verify this
        * label
            Label for the scene or event. For multilabel, if
            there are multiple labels, they will be on different rows
            of the df.
        * start, end
            Start time in milliseconds for the event with
            this label. Event prediction tasks only, i.e. timestamp
            embeddings.
        * unique_filestem
            These filenames are used for final HEAR audio files,
            WITHOUT extension. This is because the audio might be
            in different formats, but ultimately we will convert
            it to wav.
            They must be unique across all relpaths, over the
            *entire* corpus. (Thus they imply a particular split.)
            They should be fixed across each run of this
            preprocessing pipeline.
        * split_key - See get_split_key [TODO: Move here]
    """

    outfile = luigi.Parameter()

    """
    You should define one for every (split, name) task.
    `ExtractArchive` is usually enough.

    However, custom downstream processing may be required. For
    example, `speech_commands.GenerateTrainDataset` adds silence
    and background noise instances to the train split.  Custom
    downstream tasks beyond ExtractArchive should have `output_path`
    property, like `self.ExtractArchive` or
    `speech_commands.GenerateTrainDataset`

    e.g.
    """
    # train = luigi.TaskParameter()
    # test = luigi.TaskParameter()

    def requires(self):
        # You should have one for each TaskParameter above. e.g.
        # return { "train": self.train, "test": self.test }
        ...

    @staticmethod
    def relpath_to_unique_filestem(relpath: str) -> str:
        """
        Convert a relpath to a unique filestem.
        Default: The relpath's filestem.
        Override: e.g. for speech commands, we include the command
        (parent directory) name so as not to clobber filestems.
        """
        return Path(relpath).stem

    @staticmethod
    def get_split_key(df: pd.DataFrame) -> pd.Series:
        """
        Gets the split key for each audio file.

        A file should only be in one split, i.e. we shouldn't spread
        file events across splits. This is the default behavior, and
        the split key is the filename itself.
        We use unique_filestem because it is fixed for a particular
        archive.
        (We could also use datapath.)

        Override: For some corpora:
        * An instrument cannot be split (nsynth)
        * A speaker cannot be split (speech_commands)
        """
        return df["unique_filestem"]

    def get_requires_metadata(self, requires_key: str) -> pd.DataFrame:
        """
        For a particular key in the task requires (e.g. "train", or "train_eval"),
        return a metadata dataframe with the following columns (see above):
            * relpath
            * split
            * label
            * start, end: Optional
        """
        raise NotImplementedError("Deriving classes need to implement this")

    def get_all_metadata(self) -> pd.DataFrame:
        """
        Combine all metadata for this task. Should have the same
        columns described in `self.get_requires_metadata`.

        By default, we do one required task at a time and then
        concat them.

        Override: When a split cannot be computed
        using just one dataset path, and multiple datasets
        must be combined (see speech_commands).
        If you override this, make sure to `.reset_index(drop=True)`
        on the final df. You won't need to override
        `get_requires_metadata`.
        """
        metadata = pd.concat(
            [
                self.get_requires_metadata_check(requires_key)
                for requires_key in list(self.requires().keys())
            ]
        ).reset_index(drop=True)
        return metadata

    # ################  You don't need to override anything else

    def postprocess_all_metadata(self, metadata: pd.DataFrame) -> pd.DataFrame:
        """
        * Assign columns unique_filestem and split_key
        * Check uniqueness of unique_filestem
        * Deterministically shuffle the metadata rows
        * If --small, keep only metadata belonging to audio
        files in the small corpus.
        """

        # tqdm.pandas()
        metadata = metadata.assign(
            # This one apply is slow for massive datasets like nsynth
            # So we disable it because datapath isn't currently used.
            # datapath=lambda df: df.relpath.progress_apply(self.relpath_to_datapath),
            unique_filestem=lambda df: df.relpath.apply(
                self.relpath_to_unique_filestem
            ),
            split_key=self.get_split_key,
        )

        # No slashes can be present in the filestems. They are files, not dirs.
        assert not metadata["unique_filestem"].str.contains("/", regex=False).any()

        # Check if one unique_filestem is associated with only one relpath.
        assert metadata["relpath"].nunique() == metadata["unique_filestem"].nunique(), (
            f'{metadata["relpath"].nunique()} != '
            + f'{metadata["unique_filestem"].nunique()}'
        )
        # Also implies there is a one to one correspondence between relpath
        # and unique_filestem.
        #  1. One unique_filestem to one relpath -- the bug which
        #    we were having is one unique_filestem for two relpath(relpath
        #    with -6 as well as +6 having the same unique_filestem),
        #    groupby by unique_filestem and see if one relpath is
        #    associated with one unique_filestem - this is done in the
        #    assert statement.
        #  2. One relpath to one unique_filestem -- always the case
        #  3. relpath.nunique() == unique_filestem.nunique(), automatically
        # holds if the above two holds.
        assert (
            metadata.groupby("unique_filestem")["relpath"].nunique() == 1
        ).all(), "One unique_filestem is associated with more than one relpath "
        "Please make sure unique_filestems are unique"

        if "datapath" in metadata.columns:
            # If you use datapath, previous assertions check its
            # uniqueness wrt relpaths.
            assert metadata["relpath"].nunique() == metadata["datapath"].nunique()
            assert (
                metadata.groupby("datapath")["relpath"].nunique() == 1
            ).all(), "One datapath is associated with more than one relpath "
            "Please make sure datapaths are unique"

        # First, put the metadata into a deterministic order.
        if "start" in metadata.columns:
            metadata.sort_values(
                ["unique_filestem", "start", "end", "label"],
                inplace=True,
                kind="stable",
            )
        else:
            metadata.sort_values(
                ["unique_filestem", "label"], inplace=True, kind="stable"
            )

        # Now, deterministically shuffle the metadata
        metadata = metadata.sample(
            frac=1, random_state=str2int("postprocess_all_metadata")
        ).reset_index(drop=True)

        # Filter the files which actually exist in the data
        exists = metadata["relpath"].apply(lambda relpath: Path(relpath).exists())

        # If any of the audio files in the metadata is missing, raise an error for the
        # regular dataset. However, in case of small dataset, this is expected and we
        # need to remove those entries from the metadata
        if sum(exists) < len(metadata):
            if self.task_config["version"].split("-")[-1] == "small":
                print(
                    "All files in metadata do not exist in the dataset. This is "
                    "expected behavior when small task is running.\n"
                    f"Removing {len(metadata) - sum(exists)} entries in the "
                    "metadata"
                )
                metadata = metadata.loc[exists]
                metadata.reset_index(drop=True, inplace=True)
                assert len(metadata) == sum(exists)
            else:
                raise FileNotFoundError(
                    "Files in the metadata are missing in the directory"
                )
        return metadata

    def split_train_test_val(self, metadata: pd.DataFrame):
        """
        This functions splits the metadata into test, train and valid from train
        split if any of test or valid split is not found. We split
        based upon the split_key (see above).

        If there is any data specific split, that will already be done in
        get_all_metadata. This function is for automatic splitting if the splits
        are not found.

        Three cases might arise -
        1. Validation split not found - Train will be split into valid and train
        2. Test split not found - Train will be split into test and train
        3. Validation and Test split not found - Train will be split into test, train
            and valid
        """

        splits_present = metadata["split"].unique()

        # The metadata should at least have the train split
        # test and valid if not found in the metadata can be sampled
        # from the train
        assert "train" in splits_present, "Train split not found in metadata"
        splits_to_sample = set(SPLITS).difference(splits_present)
        diagnostics.info(
            f"{self.longname} - Splits not already present in the dataset, "
            + f"now sampled with split key are: {splits_to_sample}"
        )

        train_percentage: float
        valid_percentage: float
        test_percentage: float

        # If we want a 60/20/20 split, but we already have test and don't
        # to partition one, we want to do a 75/25/0 split. i.e. we
        # keep everything summing to one and the proportions the same.
        if splits_to_sample == set():
            return metadata
        elif splits_to_sample == set(["valid"]):
            tot = (TRAIN_PERCENTAGE + VALIDATION_PERCENTAGE) / 100
            train_percentage = TRAIN_PERCENTAGE / tot
            valid_percentage = VALIDATION_PERCENTAGE / tot
            test_percentage = 0
        elif splits_to_sample == set(["test"]):
            tot = (TRAIN_PERCENTAGE + TEST_PERCENTAGE) / 100
            train_percentage = TRAIN_PERCENTAGE / tot
            valid_percentage = 0
            test_percentage = TEST_PERCENTAGE / tot
        else:
            assert splits_to_sample == set(["valid", "test"])
            train_percentage = TRAIN_PERCENTAGE
            valid_percentage = VALIDATION_PERCENTAGE
            test_percentage = TEST_PERCENTAGE
        assert (
            train_percentage + valid_percentage + test_percentage == 100
        ), f"{train_percentage + valid_percentage + test_percentage} != 100"

        # Deterministically sort all unique split_keys.
        split_keys = sorted(metadata[metadata.split == "train"]["split_key"].unique())
        # Deterministically shuffle all unique split_keys.
        rng = random.Random("split_train_test_val")
        rng.shuffle(split_keys)
        n = len(split_keys)

        n_valid = int(round(n * valid_percentage / 100))
        n_test = int(round(n * test_percentage / 100))
        assert n_valid > 0 or valid_percentage == 0
        assert n_test > 0 or test_percentage == 0
        valid_split_keys = set(split_keys[:n_valid])
        test_split_keys = set(split_keys[n_valid : n_valid + n_test])
        metadata.loc[metadata["split_key"].isin(valid_split_keys), "split"] = "valid"
        metadata.loc[metadata["split_key"].isin(test_split_keys), "split"] = "test"
        return metadata

    def get_requires_metadata_check(self, requires_key: str) -> pd.DataFrame:
        df = self.get_requires_metadata(requires_key)
        assert "relpath" in df.columns
        assert "split" in df.columns
        assert "label" in df.columns
        if self.task_config["embedding_type"] == "event":
            assert "start" in df.columns
            assert "end" in df.columns
        return df

    def run(self):
        # Get all metadata to be used for the task
        metadata = self.get_all_metadata()
        print(f"metadata length = {len(metadata)}")

        metadata = self.postprocess_all_metadata(metadata)

<<<<<<< HEAD
        metadata = self.postprocess_all_metadata(metadata)
=======
        metadata = metadata.assign(
            slug=lambda df: df.relpath.apply(self.slugify_file_name),
            split_key=self.get_split_key,
        )

        # Check if one slug is associated with only one relpath.
        # Also implies there is a one to one correspondence between relpath and slug.
        #  1. One slug to one relpath -- the bug which we were having is one slug for
        #   two relpath(relpath with -6 as well as +6 having the same slug), groupby
        #   by slug and see if one relpath is associated with one slug - this is done
        #   in the assert statement.
        #  2. One relpath to one slug -- always the case, because slugify is
        #   a deterministic function.
        #  3. relpath.nunique() == slug.nunique(), automatically holds if the above
        #   two holds.
        assert (
            metadata.groupby("slug")["relpath"].nunique() == 1
        ).all(), "One slug is associated with more than one file"
        "Please make sure slugs are unique at a file level"

        # Assertion sanity check -- one to one mapping between the relpaths and slugs
        assert metadata["relpath"].nunique() == metadata["slug"].nunique()

        # Filter the files which actually exist in the data
        exists = metadata["relpath"].apply(lambda relpath: Path(relpath).exists())

        # If any of the audio files in the metadata is missing, raise an error for the
        # regular dataset. However, in case of small dataset, this is expected and we
        # need to remove those entries from the metadata
        if sum(exists) < len(metadata):
            if self.task_config["version"].split("-")[-1] == "small":
                diagnostics.info(
                    f"{self.longname} "
                    "All files in metadata do not exist in the dataset. This is "
                    "expected behavior when small task is running.\n"
                    f"Removing {len(metadata) - sum(exists)} entries in the "
                    "metadata"
                )
                metadata = metadata.loc[exists]
                metadata.reset_index(drop=True, inplace=True)
                assert len(metadata) == sum(exists)
            else:
                raise FileNotFoundError(
                    "Files in the metadata are missing in the directory"
                )
>>>>>>> 4585c54d

        # Split the metadata to create valid and test set from train if they are not
        # created explicitly in get_all_metadata
        metadata = self.split_train_test_val(metadata)

        if self.task_config["embedding_type"] == "scene":
            # Multiclass predictions should only have a single label per file
            if self.task_config["prediction_type"] == "multiclass":
                label_count = metadata.groupby("unique_filestem")["label"].aggregate(
                    len
                )
                assert (label_count == 1).all()
        elif self.task_config["embedding_type"] == "event":
            pass
        else:
            raise ValueError(
                "%s embedding_type unknown" % self.task_config["embedding_type"]
            )

        metadata.to_csv(
            self.workdir.joinpath(self.outfile),
            index=False,
        )

        # Save the label count for each split
        for split, split_df in metadata.groupby("split"):
            json.dump(
                split_df["label"].value_counts().to_dict(),
                self.workdir.joinpath(f"labelcount_{split}.json").open("w"),
                indent=True,
            )

        self.mark_complete()

    # UNUSED
    def relpath_to_datapath(self, relpath: Path) -> Path:
        """
        Given the path to this audio file from the Python working
        directory, strip all output_path from each required task.

        This filename directory is a little fiddly and gnarly.
        """
        # Find all possible base paths into which audio was extracted
        base_paths = [t.output_path for t in self.requires().values()]
        assert len(base_paths) == len(set(base_paths)), (
            "You seem to have duplicate (split, name) in your task "
            + f"config. {len(base_paths)} != {len(set(base_paths))}"
        )
        datapath = Path(relpath)
        relatives = 0
        for base_path in base_paths:
            if datapath.is_relative_to(base_path):  # type: ignore
                datapath = datapath.relative_to(base_path)
                relatives += 1
        assert relatives == 1, f"relatives {relatives}. " + f"base_paths = {base_paths}"
        assert datapath != relpath, (
            f"datapath in {relpath} not found. " + f"base_paths = {base_paths}"
        )
        return datapath


class MetadataTask(WorkTask):
    """
    Abstract WorkTask that wants to have access to the metadata
    from the entire dataset.
    """

    metadata_task: ExtractMetadata = luigi.TaskParameter()
    _metadata: Optional[pd.DataFrame] = None

    @property
    def metadata(self):
        if self._metadata is None:
            self._metadata = pd.read_csv(
                self.metadata_task.workdir.joinpath(self.metadata_task.outfile)
            )
        return self._metadata


class SubsampleSplit(MetadataTask):
    """
    For large datasets, we may want to restrict each split to a
    certain number of minutes.
    This subsampler acts on a specific split, and ensures we are under
    our desired audio length threshold for this split.

    Parameters:
        split: name of the split for which subsampling has to be done
    """

    split = luigi.Parameter()

    def requires(self):
        return {
            "metadata": self.metadata_task,
        }

    def run(self):
        split_metadata = self.metadata[
            self.metadata["split"] == self.split
        ].reset_index(drop=True)
        # Get all unique_filestem in this split, deterministically sorted
        split_filestem_relpaths = (
            split_metadata[["unique_filestem", "relpath"]]
            .drop_duplicates()
            .sort_values("unique_filestem")
        )
        # Deterministically shuffle the filestems
        split_filestem_relpaths = split_filestem_relpaths.sample(
            frac=1, random_state=str2int(f"SubsampleSplit({self.split})")
        ).values

        # This might round badly for small corpora with long audio :\
        # But we aren't going to use audio that is more than a couple
        # minutes or the timestamp embeddings will explode
        sample_duration = self.task_config["sample_duration"]
        max_files = int(MAX_TASK_DURATION_BY_SPLIT[self.split] / sample_duration)

<<<<<<< HEAD
        print(
            f"Files in split {self.split} before resampling: "
            f"{len(split_filestem_relpaths)}"
        )
        split_filestem_relpaths = split_filestem_relpaths[:max_files]
        print(
            f"Files in split {self.split} after resampling: "
            f"{len(split_filestem_relpaths)}"
        )
=======
        if num_files > max_files:
            diagnostics.info(
                f"{self.longname} "
                f"{num_files} audio files in corpus."
                f"Max files to subsample in {self.split}: {max_files}"
            )
            subsampled_relpaths = set(relpaths[:max_files])
            diagnostics.info(
                f"{self.longname} "
                f"Files in split {self.split} after resampling: "
                f"{len(subsampled_relpaths)}"
            )
        else:
            subsampled_relpaths = relpaths
>>>>>>> 4585c54d

        for unique_filestem, relpath in split_filestem_relpaths:
            audiopath = Path(relpath)
            newaudiofile = Path(
                # Add the current filetype suffix (mp3, webm, etc)
                # to the unique filestem.
                self.workdir.joinpath(unique_filestem + audiopath.suffix)
            )
            assert not newaudiofile.exists(), f"{newaudiofile} already exists! "
            "We shouldn't have two files with the same name. If this is happening "
            "because luigi is overwriting an incomplete output directory "
            "we should write code to delete the output directory "
            "before this tasks begins."
            "If this is happening because different data dirs have the same "
            "audio file name, we should include the data dir in the symlinked "
            "filename."
            newaudiofile.symlink_to(audiopath.resolve())

        self.mark_complete()


class SubsampleSplits(MetadataTask):
    """
    Aggregates subsampling of all the splits into a single task as dependencies.

    Requires:
        subsample_splits (list(SubsampleSplit)): task subsamples each split
    """

    def requires(self):
        # Perform subsampling on each split independently
        subsample_splits = {
            split: SubsampleSplit(
                metadata_task=self.metadata_task,
                split=split,
                task_config=self.task_config,
            )
            for split in SPLITS
        }
        return subsample_splits

    def run(self):
        workdir = Path(self.workdir)
        workdir.rmdir()
        # We need to link the workdir of the requires, they will all be the same
        # for all the requires so just grab the first one.
        key = list(self.requires().keys())[0]
        workdir.symlink_to(Path(self.requires()[key].workdir).absolute())
        self.mark_complete()


class MonoWavTrimSubcorpus(MetadataTask):
    """
    Converts the file to mono, changes to wav encoding,
    trims and pads the audio to be same length

    Requires:
        corpus (SubsampleSplits): task which aggregates all subsampled splits
    """

    def requires(self):
        return {
            "corpus": SubsampleSplits(
                metadata_task=self.metadata_task, task_config=self.task_config
            )
        }

    def run(self):
        # TODO: First check to see if the audio is already a mono
        # wav at the correct length and just create a symlink if that
        # is this case.
        for audiofile in tqdm(list(self.requires()["corpus"].workdir.iterdir())):
            newaudiofile = self.workdir.joinpath(f"{audiofile.stem}.wav")
            audio_util.mono_wav_and_fix_duration(
                audiofile, newaudiofile, duration=self.task_config["sample_duration"]
            )

        self.mark_complete()


class SubcorpusData(MetadataTask):
    """
    Go over the mono wav folder and symlink the audio files into split dirs.

    Requires
        corpus(MonoWavTrimSubcorpus): which processes the audio file and converts
            them to wav format
    """

    def requires(self):
        return {
            "corpus": MonoWavTrimSubcorpus(
                metadata_task=self.metadata_task, task_config=self.task_config
            ),
        }

    def run(self):
        audiofiles = set(self.requires()["corpus"].workdir.glob("*.wav"))
        unique_filestems = set(
            self.metadata["unique_filestem"].drop_duplicates().values
        )
        # Gross, let's never do this again
        if self.task_config["version"].split("-")[-1] == "small":
            # Many filestems in the metadata won't be in the
            # small corpus as audio.
            assert len(audiofiles) <= len(unique_filestems)
        else:
            assert len(audiofiles) == len(unique_filestems)
        for audiofile in audiofiles:
            # Compare the filename with the unique_filestem.
            # Note that the unique_filestem does not have a file extension
            splits = self.metadata.loc[
                self.metadata["unique_filestem"] == audiofile.stem, "split"
            ].drop_duplicates()
            assert len(splits) == 1, "unique_filestem should be unique"
            "across the entire dataset and imply a particular split."
            split = splits.values[0]
            split_dir = self.workdir.joinpath(split)
            split_dir.mkdir(exist_ok=True)
            newaudiofile = new_basedir(audiofile, split_dir)
            os.symlink(os.path.realpath(audiofile), newaudiofile)

        self.mark_complete()


class SubcorpusMetadata(MetadataTask):
    """
    Find the metadata for the subcorpus, based upon which audio
    files are in each subcorpus split.

    Requires
        data (SubcorpusData): which produces the subcorpus data.
    """

    def requires(self):
        return {
            "data": SubcorpusData(
                metadata_task=self.metadata_task, task_config=self.task_config
            ),
        }

    def run(self):
        for split_path in self.requires()["data"].workdir.iterdir():
            audiodf = pd.DataFrame(
                [(a.stem, a.suffix) for a in list(split_path.glob("*.wav"))],
                columns=["unique_filestem", "ext"],
            )
            assert len(audiodf) != 0, f"No audio files found in: {split_path}"
            assert (
                not audiodf["unique_filestem"].duplicated().any()
            ), "Duplicate files in: {split_path}"
            assert len(audiodf["ext"].drop_duplicates()) == 1
            assert audiodf["ext"].drop_duplicates().values[0] == ".wav"

            # Get the label from the metadata with the help
            # of the unique_filestem of the filename
            audiolabel_df = (
                self.metadata.merge(audiodf, on="unique_filestem")
                .assign(unique_filename=lambda df: df["unique_filestem"] + df["ext"])
                .drop("ext", axis=1)
            )

            if self.task_config["embedding_type"] == "scene":
                # Create a dictionary containing a list of metadata
                # keyed on the unique_filestem.
                audiolabel_json = (
                    audiolabel_df[["unique_filename", "label"]]
                    .groupby("unique_filename")["label"]
                    .apply(list)
                    .to_dict()
                )

            elif self.task_config["embedding_type"] == "event":
                # For event labeling each file will have a list of metadata
                audiolabel_json = (
                    audiolabel_df[["unique_filename", "label", "start", "end"]]
                    .set_index("unique_filename")
                    .groupby(level=0)
                    .apply(lambda group: group.to_dict(orient="records"))
                    .to_dict()
                )
            else:
                raise ValueError("Invalid embedding_type in dataset config")

            # Save the json used for training purpose
            json.dump(
                audiolabel_json,
                self.workdir.joinpath(f"{split_path.stem}.json").open("w"),
                indent=True,
            )

        self.mark_complete()


class MetadataVocabulary(MetadataTask):
    """
    Creates the vocabulary CSV file for a task.

    Requires
            subcorpus_metadata (SubcorpusMetadata): task which produces
                the subcorpus metadata
    """

    def requires(self):
        return {
            "subcorpus_metadata": SubcorpusMetadata(
                metadata_task=self.metadata_task, task_config=self.task_config
            )
        }

    def run(self):
        labelset = set()
        # Save statistics about each subcorpus metadata
        for subcorpus_metadata in list(
            self.requires()["subcorpus_metadata"].workdir.glob("*.csv")
        ):
            labeldf = pd.read_csv(subcorpus_metadata)
            json.dump(
                labeldf["label"].value_counts().to_dict(),
                self.workdir.joinpath(
                    f"labelcount_{subcorpus_metadata.stem}.json"
                ).open("w"),
                indent=True,
            )
            labelset = labelset | set(labeldf["label"].unique().tolist())

        # Build the label idx csv and save it
        labelcsv = pd.DataFrame(
            list(enumerate(sorted(list(labelset)))),
            columns=["idx", "label"],
        )

        labelcsv.to_csv(
            os.path.join(self.workdir, "labelvocabulary.csv"),
            columns=["idx", "label"],
            index=False,
        )

        self.mark_complete()


class ResampleSubcorpus(MetadataTask):
    """
    Resamples one split in the subsampled corpus to a particular sampling rate
    Parameters
        split (str): The split for which the resampling has to be done
        sr (int): output sampling rate
    Requires
        data (SubcorpusData): task which produces the subcorpus data
    """

    sr = luigi.IntParameter()
    split = luigi.Parameter()

    def requires(self):
        return {
            "data": SubcorpusData(
                metadata_task=self.metadata_task, task_config=self.task_config
            )
        }

    def run(self):
        original_dir = self.requires()["data"].workdir.joinpath(str(self.split))
        resample_dir = self.workdir.joinpath(str(self.sr)).joinpath(str(self.split))
        resample_dir.mkdir(parents=True, exist_ok=True)
        for audiofile in tqdm(list(original_dir.glob("*.wav"))):
            resampled_audiofile = new_basedir(audiofile, resample_dir)
            audio_util.resample_wav(audiofile, resampled_audiofile, self.sr)

        stats = audio_util.audio_dir_stats_wav(
            in_dir=resample_dir,
            out_file=self.workdir.joinpath(str(self.sr)).joinpath(
                f"{self.split}_stats.json"
            ),
        )
        diagnostics.info(f"{self.longname} {self.split} {json.dumps(stats, indent=4)}")
        self.mark_complete()


class ResampleSubcorpuses(MetadataTask):
    """
    Aggregates resampling of all the splits and sampling rates
    into a single task as dependencies.

    Requires:
        ResampleSubcorpus for all split and sr
    """

    sample_rates = luigi.ListParameter()

    def requires(self):
        # Perform resampling on each split and sampling rate independently
        resample_splits = [
            ResampleSubcorpus(
                sr=sr,
                split=split,
                metadata_task=self.metadata_task,
                task_config=self.task_config,
            )
            for sr in self.sample_rates
            for split in SPLITS
        ]
        return resample_splits

    def run(self):
        workdir = Path(self.workdir)
        workdir.rmdir()
        # We need to link the workdir of the requires, they will all be the same
        # for all the requires so just grab the first one.
        requires_workdir = Path(self.requires()[0].workdir).absolute()
        workdir.symlink_to(requires_workdir)
        self.mark_complete()


class FinalizeCorpus(MetadataTask):
    """
    Create a final corpus, no longer in _workdir but in the top-level
    at directory config.TASKNAME.
    Parameters:
        sample_rates (list(int)): The list of sampling rates in which the corpus
            is required
    Requires:
        resample (List(ResampleSubCorpus)): task which resamples
                the entire subcorpus

        subcorpus_metadata (SubcorpusMetadata): task with the subcorpus metadata
    """

    sample_rates = luigi.ListParameter()
    tasks_dir = luigi.Parameter()

    def requires(self):
        # Will copy the resampled subsampled data, the subsampled metadata,
        # and the metadata_vocabulary
        return {
            "resample": ResampleSubcorpuses(
                sample_rates=self.sample_rates,
                metadata_task=self.metadata_task,
                task_config=self.task_config,
            ),
            "subcorpus_metadata": SubcorpusMetadata(
                metadata_task=self.metadata_task, task_config=self.task_config
            ),
            "metadata_vocabulary": MetadataVocabulary(
                metadata_task=self.metadata_task, task_config=self.task_config
            ),
        }

    # We overwrite workdir here, because we want the output to be
    # the finalized top-level task directory
    @property
    def workdir(self):
        return Path(self.tasks_dir).joinpath(self.versioned_task_name)

    def run(self):
        if self.workdir.exists():
            shutil.rmtree(self.workdir)

        # Copy the resampled files
        shutil.copytree(self.requires()["resample"].workdir, self.workdir)

        # Copy labelvocabulary.csv
        shutil.copy2(
            self.requires()["metadata_vocabulary"].workdir.joinpath(
                "labelvocabulary.csv"
            ),
            self.workdir.joinpath("labelvocabulary.csv"),
        )
        # Copy the train test metadata jsons
        src = self.requires()["subcorpus_metadata"].workdir
        dst = self.workdir
        for item in os.listdir(src):
            if item.endswith(".json"):
                # Based upon https://stackoverflow.com/a/27161799
                assert not dst.joinpath(item).exists()
                assert not src.joinpath(item).is_dir()
                shutil.copy2(src.joinpath(item), dst.joinpath(item))
        # Python >= 3.8 only
        # shutil.copytree(src, dst, dirs_exist_ok=True, \
        #        ignore=shutil.ignore_patterns("*.csv"))
        # Save the dataset config as a json file
        config_out = self.workdir.joinpath("task_metadata.json")
        with open(config_out, "w") as fp:
            json.dump(
                self.task_config, fp, indent=True, cls=luigi.parameter._DictParamEncoder
            )

        self.mark_complete()


def run(task: Union[List[luigi.Task], luigi.Task], num_workers: int):
    """
    Run a task / set of tasks

    Args:
        task: a single or list of luigi tasks
        num_workers: Number of CPU workers to use for this task
    """

    # If this is just a single task then add it to a list
    if isinstance(task, luigi.Task):
        task = [task]

    luigi_run_result = luigi.build(
        task,
        workers=num_workers,
        local_scheduler=True,
        log_level="INFO",
        detailed_summary=True,
    )
    assert luigi_run_result.status in [
        luigi.execution_summary.LuigiStatusCode.SUCCESS,
        luigi.execution_summary.LuigiStatusCode.SUCCESS_WITH_RETRY,
    ], f"Received luigi_run_result.status = {luigi_run_result.status}"<|MERGE_RESOLUTION|>--- conflicted
+++ resolved
@@ -12,15 +12,17 @@
 
 import luigi
 import pandas as pd
-<<<<<<< HEAD
-from heareval.tasks.util.luigi import WorkTask, download_file, new_basedir, str2int
-=======
->>>>>>> 4585c54d
 from slugify import slugify
 from tqdm import tqdm
 
 import heareval.tasks.util.audio as audio_util
-from heareval.tasks.util.luigi import WorkTask, diagnostics, download_file, new_basedir
+from heareval.tasks.util.luigi import (
+    WorkTask,
+    diagnostics,
+    download_file,
+    new_basedir,
+    str2in,
+)
 
 SPLITS = ["train", "valid", "test"]
 # This percentage should not be changed as this decides
@@ -88,16 +90,10 @@
     def run(self):
         archive_path = self.requires()["download"].workdir.joinpath(self.infile)
         archive_path = archive_path.absolute()
-<<<<<<< HEAD
         shutil.unpack_archive(archive_path, self.output_path)
-        audio_util.audio_dir_stats_wav(
+        stats = audio_util.audio_dir_stats_wav(
             in_dir=self.output_path,
-=======
-        output_path = self.workdir.joinpath(self.outdir)
-        shutil.unpack_archive(archive_path, output_path)
-        stats = audio_util.audio_dir_stats_wav(
             in_dir=output_path,
->>>>>>> 4585c54d
             out_file=self.workdir.joinpath(f"{slugify(self.outdir)}_stats.json"),
         )
         diagnostics.info(f"{self.longname} {json.dumps(stats, indent=4)}")
@@ -457,56 +453,6 @@
 
         metadata = self.postprocess_all_metadata(metadata)
 
-<<<<<<< HEAD
-        metadata = self.postprocess_all_metadata(metadata)
-=======
-        metadata = metadata.assign(
-            slug=lambda df: df.relpath.apply(self.slugify_file_name),
-            split_key=self.get_split_key,
-        )
-
-        # Check if one slug is associated with only one relpath.
-        # Also implies there is a one to one correspondence between relpath and slug.
-        #  1. One slug to one relpath -- the bug which we were having is one slug for
-        #   two relpath(relpath with -6 as well as +6 having the same slug), groupby
-        #   by slug and see if one relpath is associated with one slug - this is done
-        #   in the assert statement.
-        #  2. One relpath to one slug -- always the case, because slugify is
-        #   a deterministic function.
-        #  3. relpath.nunique() == slug.nunique(), automatically holds if the above
-        #   two holds.
-        assert (
-            metadata.groupby("slug")["relpath"].nunique() == 1
-        ).all(), "One slug is associated with more than one file"
-        "Please make sure slugs are unique at a file level"
-
-        # Assertion sanity check -- one to one mapping between the relpaths and slugs
-        assert metadata["relpath"].nunique() == metadata["slug"].nunique()
-
-        # Filter the files which actually exist in the data
-        exists = metadata["relpath"].apply(lambda relpath: Path(relpath).exists())
-
-        # If any of the audio files in the metadata is missing, raise an error for the
-        # regular dataset. However, in case of small dataset, this is expected and we
-        # need to remove those entries from the metadata
-        if sum(exists) < len(metadata):
-            if self.task_config["version"].split("-")[-1] == "small":
-                diagnostics.info(
-                    f"{self.longname} "
-                    "All files in metadata do not exist in the dataset. This is "
-                    "expected behavior when small task is running.\n"
-                    f"Removing {len(metadata) - sum(exists)} entries in the "
-                    "metadata"
-                )
-                metadata = metadata.loc[exists]
-                metadata.reset_index(drop=True, inplace=True)
-                assert len(metadata) == sum(exists)
-            else:
-                raise FileNotFoundError(
-                    "Files in the metadata are missing in the directory"
-                )
->>>>>>> 4585c54d
-
         # Split the metadata to create valid and test set from train if they are not
         # created explicitly in get_all_metadata
         metadata = self.split_train_test_val(metadata)
@@ -624,32 +570,17 @@
         sample_duration = self.task_config["sample_duration"]
         max_files = int(MAX_TASK_DURATION_BY_SPLIT[self.split] / sample_duration)
 
-<<<<<<< HEAD
-        print(
+        diagnostics.info(
+            f"{self.longname} "
             f"Files in split {self.split} before resampling: "
             f"{len(split_filestem_relpaths)}"
         )
         split_filestem_relpaths = split_filestem_relpaths[:max_files]
-        print(
+        diagnostics.info(
+            f"{self.longname} "
             f"Files in split {self.split} after resampling: "
             f"{len(split_filestem_relpaths)}"
         )
-=======
-        if num_files > max_files:
-            diagnostics.info(
-                f"{self.longname} "
-                f"{num_files} audio files in corpus."
-                f"Max files to subsample in {self.split}: {max_files}"
-            )
-            subsampled_relpaths = set(relpaths[:max_files])
-            diagnostics.info(
-                f"{self.longname} "
-                f"Files in split {self.split} after resampling: "
-                f"{len(subsampled_relpaths)}"
-            )
-        else:
-            subsampled_relpaths = relpaths
->>>>>>> 4585c54d
 
         for unique_filestem, relpath in split_filestem_relpaths:
             audiopath = Path(relpath)
