"""
Generic pipelines for datasets
"""

import json
import os
import random
import shutil
from pathlib import Path
from typing import Dict, List, Optional, Set, Union
from urllib.parse import urlparse

import luigi
import pandas as pd
<<<<<<< HEAD
from heareval.tasks.util.luigi import WorkTask, diagnostics, download_file, new_basedir
=======
>>>>>>> 36dd8cec
from slugify import slugify
from tqdm import tqdm

import heareval.tasks.util.audio as audio_util
from heareval.tasks.util.luigi import WorkTask, download_file, new_basedir

SPLITS = ["train", "valid", "test"]
# This percentage should not be changed as this decides
# the data in the split and hence is not a part of the data config
VALIDATION_PERCENTAGE = 20
TEST_PERCENTAGE = 20
TRAIN_PERCENTAGE = 100 - VALIDATION_PERCENTAGE - TEST_PERCENTAGE

# We want no more than 5 hours of audio per task.
MAX_TASK_DURATION_BY_SPLIT = {
    "train": 3 * 3600,
    "valid": 1 * 3600,
    "test": 1 * 3600,
}


class DownloadCorpus(WorkTask):
    """
    Downloads from the url and saveds it in the workdir with name
    outfile
    """

    url = luigi.Parameter()
    outfile = luigi.Parameter()
    expected_md5 = luigi.Parameter()

    def run(self):
        download_file(self.url, self.workdir.joinpath(self.outfile), self.expected_md5)
        self.mark_complete()

    @property
    def stage_number(self) -> int:
        return 0


class ExtractArchive(WorkTask):
    """
    Extracts the downloaded file in the workdir(optionally in subdir inside
    workdir)

    Parameter
        infile: filename which has to be extracted from the
            download task working directory
        download(DownloadCorpus): task which downloads the corpus to be
            extracted
    Requires:
        download(DownloadCorpus): task which downloads the corpus to be
            extracted
    """

    infile = luigi.Parameter()
    download = luigi.TaskParameter(
        visibility=luigi.parameter.ParameterVisibility.PRIVATE
    )
    # Outdir is the sub dir inside the workdir to extract the file.
    outdir = luigi.Parameter()

    def requires(self):
        return {"download": self.download}

    def run(self):
        archive_path = self.requires()["download"].workdir.joinpath(self.infile)
        archive_path = archive_path.absolute()
        output_path = self.workdir.joinpath(self.outdir)
        shutil.unpack_archive(archive_path, output_path)
        audio_util.audio_dir_stats_wav(
            in_dir=output_path,
            out_file=self.workdir.joinpath(f"{slugify(self.outdir)}_stats.json"),
        )

        self.mark_complete()


def get_download_and_extract_tasks(task_config: Dict) -> Dict[str, WorkTask]:
    """
    Iterates over the dowload urls and builds download and extract
    tasks for them
    """

    tasks = {}
    outdirs: Set[str] = set()
    for urlobj in task_config["download_urls"]:
        split, name, url, md5 = (
            urlobj["split"],
            urlobj.get("name", None),
            urlobj["url"],
            urlobj["md5"],
        )
        filename = os.path.basename(urlparse(url).path)
        if name is not None:
            outdir = f"{split}/{name}"
        else:
            outdir = f"{split}"
        assert outdir not in outdirs, f"{outdir} in {outdirs}. If you are downloading "
        "multiple archives into one split, they should have different 'name's."
        outdirs.add(outdir)
        task = ExtractArchive(
            download=DownloadCorpus(
                url=url, outfile=filename, expected_md5=md5, task_config=task_config
            ),
            infile=filename,
            outdir=outdir,
            task_config=task_config,
        )
        tasks[slugify(outdir, separator="_")] = task

    return tasks


class ExtractMetadata(WorkTask):
    """
    This is an abstract class that extracts metadata (including labels)
    over the full dataset.
    If we detect that the original dataset doesn't have a full
    train/valid/test split, we extract 20% validation/test if it
    is missing.

    We create a metadata csv file that will be used by downstream
    luigi tasks to curate the final dataset.

    The metadata columns are:
        * relpath - How you find the file path in the original dataset.
        * split - Split of this particular audio file.
        * label - Label for the scene or event. For multilabel, if
        there are multiple labels, they will be on different rows
        of the df.
        * start, end - Start time in milliseconds for the event with
        this label. Event prediction tasks only, i.e. timestamp
        embeddings.
        * end - End time, as start.
        * split_key - See get_split_key
        * slug - This is the filename in our dataset. It should be
        unique, it should be obvious what the original filename
        was, and perhaps it should contain the label for audio scene
        tasks.
    """

    outfile = luigi.Parameter()

    # This should have something like the following:
    # train = luigi.TaskParameter()
    # test = luigi.TaskParameter()

    def requires(self):
        ...
        # This should have something like the following:
        # return { "train": self.train, "test": self.test }

    def get_requires_metadata(self, requires_key: str) -> pd.DataFrame:
        """
        For a particular key in the task requires (e.g. "train", or "train_eval"),
        return a metadata dataframe with the following columns:
            * relpath - How you find the file path in the original dataset.
            * split - Split of this particular audio file.
            * label - Label for the scene or event.
            * start, end - Start and end time in seconds of the event,
            only for event_labeling tasks.
        """
        raise NotImplementedError("Deriving classes need to implement this")

    def get_requires_metadata_check(self, requires_key: str) -> pd.DataFrame:
        df = self.get_requires_metadata(requires_key)
        assert "relpath" in df.columns
        assert "split" in df.columns
        assert "label" in df.columns
        if self.task_config["embedding_type"] == "event":
            assert "start" in df.columns
            assert "end" in df.columns
        return df

    def get_all_metadata(self) -> pd.DataFrame:
        """
        Return a dataframe containing all metadata for this task.

        By default, we do one requires task at a time and then concat them.
        You might consider overriding this for some datasets (like
        Google Speech Commands) where you cannot process metadata
        on a per-split basis.
        """
        metadata = pd.concat(
            [
                self.get_requires_metadata_check(requires_key)
                for requires_key in list(self.requires().keys())
            ]
        ).reset_index(drop=True)
        return metadata

    @staticmethod
    def slugify_file_name(relative_path: str) -> str:
        """
        This is the filename in our dataset, WITHOUT the extension.

        It should be unique, it should be obvious what the original
        filename was, and perhaps it should contain the label for
        audio scene tasks.
        """
        slug_text = str(Path(relative_path).stem)
        slug_text = slug_text.replace("-", "_negative_")
        return f"{slugify(slug_text)}"

    @staticmethod
    def get_split_key(df: pd.DataFrame) -> pd.Series:
        """
        Gets the split key.
        A file should only be in one split, i.e. we shouldn't spread
        file events across splits. This is the default behavior.
        For some corpora, we might want to be even more restrictive:
        * An instrument cannot be split.
        * A speaker cannot be split.
        """
        return df["relpath"]

    def split_train_test_val(self, metadata: pd.DataFrame):
        """
        This functions splits the metadata into test, train and valid from train
        split if any of test or valid split is not found. We split
        based upon the split_key (see above).

        If there is any data specific split, that will already be done in
        get_all_metadata. This function is for automatic splitting if the splits
        are not found.

        Three cases might arise -
        1. Validation split not found - Train will be split into valid and train
        2. Test split not found - Train will be split into test and train
        3. Validation and Test split not found - Train will be split into test, train
            and valid
        """

        splits_present = metadata["split"].unique()

        # The metadata should at least have the train split
        # test and valid if not found in the metadata can be sampled
        # from the train
        assert "train" in splits_present, "Train split not found in metadata"
        splits_to_sample = set(SPLITS).difference(splits_present)
        diagnostics.info(
            "Splits not already present in the dataset, "
            + f"now sampled with split key are: {splits_to_sample}"
        )

        train_percentage: float
        valid_percentage: float
        test_percentage: float

        # If we want a 60/20/20 split, but we already have test and don't
        # to partition one, we want to do a 75/25/0 split. i.e. we
        # keep everything summing to one and the proportions the same.
        if splits_to_sample == set():
            return metadata
        elif splits_to_sample == set(["valid"]):
            tot = (TRAIN_PERCENTAGE + VALIDATION_PERCENTAGE) / 100
            train_percentage = TRAIN_PERCENTAGE / tot
            valid_percentage = VALIDATION_PERCENTAGE / tot
            test_percentage = 0
        elif splits_to_sample == set(["test"]):
            tot = (TRAIN_PERCENTAGE + TEST_PERCENTAGE) / 100
            train_percentage = TRAIN_PERCENTAGE / tot
            valid_percentage = 0
            test_percentage = TEST_PERCENTAGE / tot
        else:
            assert splits_to_sample == set(["valid", "test"])
            train_percentage = TRAIN_PERCENTAGE
            valid_percentage = VALIDATION_PERCENTAGE
            test_percentage = TEST_PERCENTAGE
        assert (
            train_percentage + valid_percentage + test_percentage == 100
        ), f"{train_percentage + valid_percentage + test_percentage} != 100"

        split_keys = metadata[metadata.split == "train"]["split_key"].unique()
        rng = random.Random("split_train_test_val")
        rng.shuffle(split_keys)
        n = len(split_keys)

        n_valid = int(round(n * valid_percentage / 100))
        n_test = int(round(n * test_percentage / 100))
        assert n_valid > 0 or valid_percentage == 0
        assert n_test > 0 or test_percentage == 0
        valid_split_keys = set(split_keys[:n_valid])
        test_split_keys = set(split_keys[n_valid : n_valid + n_test])
        metadata.loc[metadata["split_key"].isin(valid_split_keys), "split"] = "valid"
        metadata.loc[metadata["split_key"].isin(test_split_keys), "split"] = "test"
        return metadata

    def run(self):
        # Process metadata gets all metadata to be used for the task
        metadata = self.get_all_metadata()

        # Deterministically shuffle the metadata
        metadata = metadata.sample(frac=1, random_state=0).reset_index(drop=True)

        metadata = metadata.assign(
            slug=lambda df: df.relpath.apply(self.slugify_file_name),
            split_key=self.get_split_key,
        )

        # Check if one slug is associated with only one relpath.
        # Also implies there is a one to one correspondence between relpath and slug.
        #  1. One slug to one relpath -- the bug which we were having is one slug for
        #   two relpath(relpath with -6 as well as +6 having the same slug), groupby
        #   by slug and see if one relpath is associated with one slug - this is done
        #   in the assert statement.
        #  2. One relpath to one slug -- always the case, because slugify is
        #   a deterministic function.
        #  3. relpath.nunique() == slug.nunique(), automatically holds if the above
        #   two holds.
        assert (
            metadata.groupby("slug")["relpath"].nunique() == 1
        ).all(), "One slug is associated with more than one file"
        "Please make sure slugs are unique at a file level"

        # Assertion sanity check -- one to one mapping between the relpaths and slugs
        assert metadata["relpath"].nunique() == metadata["slug"].nunique()

        # Filter the files which actually exist in the data
        exists = metadata["relpath"].apply(lambda relpath: Path(relpath).exists())

        # If any of the audio files in the metadata is missing, raise an error for the
        # regular dataset. However, in case of small dataset, this is expected and we
        # need to remove those entries from the metadata
        if sum(exists) < len(metadata):
            if self.task_config["version"].split("-")[-1] == "small":
                diagnostics.info(
                    "All files in metadata do not exist in the dataset. This is "
                    "expected behavior when small task is running.\n"
                    f"Removing {len(metadata) - sum(exists)} entries in the "
                    "metadata"
                )
                metadata = metadata.loc[exists]
                metadata.reset_index(drop=True, inplace=True)
                assert len(metadata) == sum(exists)
            else:
                raise FileNotFoundError(
                    "Files in the metadata are missing in the directory"
                )

        # Split the metadata to create valid and test set from train if they are not
        # created explicitly in get_all_metadata
        metadata = self.split_train_test_val(metadata)

        if self.task_config["embedding_type"] == "scene":
            # Multiclass predictions should only have a single label per file
            if self.task_config["prediction_type"] == "multiclass":
                label_count = metadata.groupby("slug")["label"].aggregate(len)
                assert (label_count == 1).all()
        elif self.task_config["embedding_type"] == "event":
            pass
        else:
            raise ValueError(
                "%s embedding_type unknown" % self.task_config["embedding_type"]
            )

        metadata.to_csv(
            self.workdir.joinpath(self.outfile),
            index=False,
        )

        # Save the label count for each split
        for split, split_df in metadata.groupby("split"):
            json.dump(
                split_df["label"].value_counts().to_dict(),
                self.workdir.joinpath(f"labelcount_{split}.json").open("w"),
                indent=True,
            )

        self.mark_complete()


class MetadataTask(WorkTask):
    """
    Abstract WorkTask that wants to have access to the metadata
    from the entire dataset.
    """

    metadata_task: ExtractMetadata = luigi.TaskParameter()
    _metadata: Optional[pd.DataFrame] = None

    @property
    def metadata(self):
        if self._metadata is None:
            self._metadata = pd.read_csv(
                self.metadata_task.workdir.joinpath(self.metadata_task.outfile)
            )
        return self._metadata


class SubsampleSplit(MetadataTask):
    """
    For large datasets, we may want to restrict each split to a
    certain number of minutes.
    This subsampler acts on a specific split, and ensures we are under
    our desired audio length threshold for this split.

    Parameters:
        split: name of the split for which subsampling has to be done
    """

    split = luigi.Parameter()

    def requires(self):
        return {
            "metadata": self.metadata_task,
        }

    def run(self):
        split_metadata = self.metadata[self.metadata["split"] == self.split]
        relpaths = split_metadata["relpath"].unique()
        rng = random.Random("SubsampleSplit")
        rng.shuffle(relpaths)
        num_files = len(relpaths)

        # This might round badly for small corpora with long audio :\
        # But we aren't going to use audio that is more than a couple
        # minutes or the timestamp embeddings will explode
        sample_duration = self.task_config["sample_duration"]
        max_files = int(MAX_TASK_DURATION_BY_SPLIT[self.split] / sample_duration)

        if num_files > max_files:
            diagnostics.info(
                f"{num_files} audio files in corpus."
                f"Max files to subsample in {self.split}: {max_files}"
            )
            subsampled_relpaths = set(relpaths[:max_files])
<<<<<<< HEAD
            diagnostics.info(
                f"Files in split {self.split} after resampling: {len(subsampled_relpaths)}"
=======
            print(
                f"Files in split {self.split} after resampling: "
                f"{len(subsampled_relpaths)}"
>>>>>>> 36dd8cec
            )
        else:
            subsampled_relpaths = relpaths

        for audiofile in subsampled_relpaths:
            audiopath = Path(audiofile)
            # Add the original extension to the slug
            newaudiofile = Path(
                self.workdir.joinpath(
                    "%s%s"
                    % (
                        self.metadata_task.slugify_file_name(audiofile),
                        audiopath.suffix,
                    )
                )
            )
            assert not newaudiofile.exists(), f"{newaudiofile} already exists! "
            "We shouldn't have two files with the same name. If this is happening "
            "because luigi is overwriting an incomplete output directory "
            "we should write code to delete the output directory "
            "before this tasks begins."
            "If this is happening because different data dirs have the same "
            "audio file name, we should include the data dir in the symlinked "
            "filename."
            newaudiofile.symlink_to(audiopath.resolve())

        self.mark_complete()


class SubsampleSplits(MetadataTask):
    """
    Aggregates subsampling of all the splits into a single task as dependencies.

    Requires:
        subsample_splits (list(SubsampleSplit)): task subsamples each split
    """

    def requires(self):
        # Perform subsampling on each split independently
        subsample_splits = {
            split: SubsampleSplit(
                metadata_task=self.metadata_task,
                split=split,
                task_config=self.task_config,
            )
            for split in SPLITS
        }
        return subsample_splits

    def run(self):
        workdir = Path(self.workdir)
        workdir.rmdir()
        # We need to link the workdir of the requires, they will all be the same
        # for all the requires so just grab the first one.
        key = list(self.requires().keys())[0]
        workdir.symlink_to(Path(self.requires()[key].workdir).absolute())
        self.mark_complete()


class MonoWavTrimSubcorpus(MetadataTask):
    """
    Converts the file to mono, changes to wav encoding,
    trims and pads the audio to be same length

    Requires:
        corpus (SubsampleSplits): task which aggregates all subsampled splits
    """

    def requires(self):
        return {
            "corpus": SubsampleSplits(
                metadata_task=self.metadata_task, task_config=self.task_config
            )
        }

    def run(self):
        # TODO: this should check to see if the audio is already a mono wav at the
        #   correct length and just create a symlink if that is this case.
        for audiofile in tqdm(list(self.requires()["corpus"].workdir.iterdir())):
            newaudiofile = self.workdir.joinpath(f"{audiofile.stem}.wav")
            audio_util.mono_wav_and_fix_duration(
                audiofile, newaudiofile, duration=self.task_config["sample_duration"]
            )

        self.mark_complete()


class SubcorpusData(MetadataTask):
    """
    Go over the mono wav folder and symlink the audio files into split dirs.

    Requires
        corpus(MonoWavTrimSubcorpus): which processes the audio file and converts
            them to wav format
    """

    def requires(self):
        return {
            "corpus": MonoWavTrimSubcorpus(
                metadata_task=self.metadata_task, task_config=self.task_config
            ),
        }

    def run(self):
        for audiofile in tqdm(list(self.requires()["corpus"].workdir.glob("*.wav"))):
            # Compare the filename with the slug.
            # Note that the slug does not have the extension of the file
            split = self.metadata.loc[
                self.metadata["slug"] == audiofile.stem, "split"
            ].values[0]
            split_dir = self.workdir.joinpath(split)
            split_dir.mkdir(exist_ok=True)
            newaudiofile = new_basedir(audiofile, split_dir)
            os.symlink(os.path.realpath(audiofile), newaudiofile)

        self.mark_complete()


class SubcorpusMetadata(MetadataTask):
    """
    Find the metadata for the subcorpus, based upon which audio
    files are in each subcorpus split.

    Requires
        data (SubcorpusData): which produces the subcorpus data.
    """

    def requires(self):
        return {
            "data": SubcorpusData(
                metadata_task=self.metadata_task, task_config=self.task_config
            ),
        }

    def run(self):
        for split_path in self.requires()["data"].workdir.iterdir():
            audiodf = pd.DataFrame(
                [(a.stem, a.suffix) for a in list(split_path.glob("*.wav"))],
                columns=["slug", "ext"],
            )
            assert len(audiodf) != 0, f"No audio files found in: {split_path}"
            assert (
                not audiodf["slug"].duplicated().any()
            ), "Duplicate files in: {split_path}"

            # Get the label from the metadata with the help of the slug of the filename
            audiolabel_df = (
                self.metadata.merge(audiodf, on="slug")
                .assign(slug_path=lambda df: df["slug"] + df["ext"])
                .drop("ext", axis=1)
            )

            if self.task_config["embedding_type"] == "scene":
                # Create a dictionary containing a list of metadata keyed on the slug.
                audiolabel_json = (
                    audiolabel_df[["slug_path", "label"]]
                    .groupby("slug_path")["label"]
                    .apply(list)
                    .to_dict()
                )

            elif self.task_config["embedding_type"] == "event":
                # For event labeling each file will have a list of metadata
                audiolabel_json = (
                    audiolabel_df[["slug_path", "label", "start", "end"]]
                    .set_index("slug_path")
                    .groupby(level=0)
                    .apply(lambda group: group.to_dict(orient="records"))
                    .to_dict()
                )
            else:
                raise ValueError("Invalid embedding_type in dataset config")

            # Save the json used for training purpose
            json.dump(
                audiolabel_json,
                self.workdir.joinpath(f"{split_path.stem}.json").open("w"),
                indent=True,
            )

            # Save the slug and the label in as the split metadata
            audiolabel_df.to_csv(
                self.workdir.joinpath(f"{split_path.stem}.csv"),
                index=False,
            )

        self.mark_complete()


class MetadataVocabulary(MetadataTask):
    """
    Creates the vocabulary CSV file for a task.

    Requires
            subcorpus_metadata (SubcorpusMetadata): task which produces
                the subcorpus metadata
    """

    def requires(self):
        return {
            "subcorpus_metadata": SubcorpusMetadata(
                metadata_task=self.metadata_task, task_config=self.task_config
            )
        }

    def run(self):
        labelset = set()
        # Save statistics about each subcorpus metadata
        for subcorpus_metadata in list(
            self.requires()["subcorpus_metadata"].workdir.glob("*.csv")
        ):
            labeldf = pd.read_csv(subcorpus_metadata)
            json.dump(
                labeldf["label"].value_counts().to_dict(),
                self.workdir.joinpath(
                    f"labelcount_{subcorpus_metadata.stem}.json"
                ).open("w"),
                indent=True,
            )
            labelset = labelset | set(labeldf["label"].unique().tolist())

        # Build the label idx csv and save it
        labelcsv = pd.DataFrame(
            list(enumerate(sorted(list(labelset)))),
            columns=["idx", "label"],
        )

        labelcsv.to_csv(
            os.path.join(self.workdir, "labelvocabulary.csv"),
            columns=["idx", "label"],
            index=False,
        )

        self.mark_complete()


class ResampleSubcorpus(MetadataTask):
    """
    Resamples one split in the subsampled corpus to a particular sampling rate
    Parameters
        split (str): The split for which the resampling has to be done
        sr (int): output sampling rate
    Requires
        data (SubcorpusData): task which produces the subcorpus data
    """

    sr = luigi.IntParameter()
    split = luigi.Parameter()

    def requires(self):
        return {
            "data": SubcorpusData(
                metadata_task=self.metadata_task, task_config=self.task_config
            )
        }

    def run(self):
        original_dir = self.requires()["data"].workdir.joinpath(str(self.split))
        resample_dir = self.workdir.joinpath(str(self.sr)).joinpath(str(self.split))
        resample_dir.mkdir(parents=True, exist_ok=True)
        for audiofile in tqdm(list(original_dir.glob("*.wav"))):
            resampled_audiofile = new_basedir(audiofile, resample_dir)
            audio_util.resample_wav(audiofile, resampled_audiofile, self.sr)

        audio_util.audio_dir_stats_wav(
            in_dir=resample_dir,
            out_file=self.workdir.joinpath(str(self.sr)).joinpath(
                f"{self.split}_stats.json"
            ),
        )
        self.mark_complete()


class ResampleSubcorpuses(MetadataTask):
    """
    Aggregates resampling of all the splits and sampling rates
    into a single task as dependencies.

    Requires:
        ResampleSubcorpus for all split and sr
    """

    sample_rates = luigi.ListParameter()

    def requires(self):
        # Perform resampling on each split and sampling rate independently
        resample_splits = [
            ResampleSubcorpus(
                sr=sr,
                split=split,
                metadata_task=self.metadata_task,
                task_config=self.task_config,
            )
            for sr in self.sample_rates
            for split in SPLITS
        ]
        return resample_splits

    def run(self):
        workdir = Path(self.workdir)
        workdir.rmdir()
        # We need to link the workdir of the requires, they will all be the same
        # for all the requires so just grab the first one.
        requires_workdir = Path(self.requires()[0].workdir).absolute()
        workdir.symlink_to(requires_workdir)
        self.mark_complete()


class FinalizeCorpus(MetadataTask):
    """
    Create a final corpus, no longer in _workdir but in the top-level
    at directory config.TASKNAME.
    Parameters:
        sample_rates (list(int)): The list of sampling rates in which the corpus
            is required
    Requires:
        resample (List(ResampleSubCorpus)): task which resamples
                the entire subcorpus

        subcorpus_metadata (SubcorpusMetadata): task with the subcorpus metadata
    """

    sample_rates = luigi.ListParameter()
    tasks_dir = luigi.Parameter()

    def requires(self):
        # Will copy the resampled subsampled data, the subsampled metadata,
        # and the metadata_vocabulary
        return {
            "resample": ResampleSubcorpuses(
                sample_rates=self.sample_rates,
                metadata_task=self.metadata_task,
                task_config=self.task_config,
            ),
            "subcorpus_metadata": SubcorpusMetadata(
                metadata_task=self.metadata_task, task_config=self.task_config
            ),
            "metadata_vocabulary": MetadataVocabulary(
                metadata_task=self.metadata_task, task_config=self.task_config
            ),
        }

    # We overwrite workdir here, because we want the output to be
    # the finalized top-level task directory
    @property
    def workdir(self):
        return Path(self.tasks_dir).joinpath(self.versioned_task_name)

    def run(self):
        if self.workdir.exists():
            shutil.rmtree(self.workdir)

        # Copy the resampled files
        shutil.copytree(self.requires()["resample"].workdir, self.workdir)

        # Copy labelvocabulary.csv
        shutil.copy2(
            self.requires()["metadata_vocabulary"].workdir.joinpath(
                "labelvocabulary.csv"
            ),
            self.workdir.joinpath("labelvocabulary.csv"),
        )
        # Copy the train test metadata jsons
        src = self.requires()["subcorpus_metadata"].workdir
        dst = self.workdir
        for item in os.listdir(src):
            if item.endswith(".json"):
                # Based upon https://stackoverflow.com/a/27161799
                assert not dst.joinpath(item).exists()
                assert not src.joinpath(item).is_dir()
                shutil.copy2(src.joinpath(item), dst.joinpath(item))
        # Python >= 3.8 only
        # shutil.copytree(src, dst, dirs_exist_ok=True, \
        #        ignore=shutil.ignore_patterns("*.csv"))
        # Save the dataset config as a json file
        config_out = self.workdir.joinpath("task_metadata.json")
        with open(config_out, "w") as fp:
            json.dump(
                self.task_config, fp, indent=True, cls=luigi.parameter._DictParamEncoder
            )

        self.mark_complete()


def run(task: Union[List[luigi.Task], luigi.Task], num_workers: int):
    """
    Run a task / set of tasks

    Args:
        task: a single or list of luigi tasks
        num_workers: Number of CPU workers to use for this task
    """

    # If this is just a single task then add it to a list
    if isinstance(task, luigi.Task):
        task = [task]

    luigi_run_result = luigi.build(
        task,
        workers=num_workers,
        local_scheduler=True,
        log_level="INFO",
        detailed_summary=True,
    )
    assert luigi_run_result.status in [
        luigi.execution_summary.LuigiStatusCode.SUCCESS,
        luigi.execution_summary.LuigiStatusCode.SUCCESS_WITH_RETRY,
    ], f"Received luigi_run_result.status = {luigi_run_result.status}"<|MERGE_RESOLUTION|>--- conflicted
+++ resolved
@@ -12,15 +12,12 @@
 
 import luigi
 import pandas as pd
-<<<<<<< HEAD
-from heareval.tasks.util.luigi import WorkTask, diagnostics, download_file, new_basedir
-=======
->>>>>>> 36dd8cec
 from slugify import slugify
 from tqdm import tqdm
 
 import heareval.tasks.util.audio as audio_util
 from heareval.tasks.util.luigi import WorkTask, download_file, new_basedir
+from heareval.tasks.util.luigi import WorkTask, diagnostics, download_file, new_basedir
 
 SPLITS = ["train", "valid", "test"]
 # This percentage should not be changed as this decides
@@ -444,14 +441,9 @@
                 f"Max files to subsample in {self.split}: {max_files}"
             )
             subsampled_relpaths = set(relpaths[:max_files])
-<<<<<<< HEAD
             diagnostics.info(
-                f"Files in split {self.split} after resampling: {len(subsampled_relpaths)}"
-=======
-            print(
                 f"Files in split {self.split} after resampling: "
                 f"{len(subsampled_relpaths)}"
->>>>>>> 36dd8cec
             )
         else:
             subsampled_relpaths = relpaths
