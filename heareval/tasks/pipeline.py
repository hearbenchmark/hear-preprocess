"""
Generic pipelines for datasets
"""

import json
import os
import random
import shutil
from pathlib import Path
from typing import Dict, List, Optional, Set, Union
from urllib.parse import urlparse

import heareval.tasks.util.audio as audio_util
import luigi
import pandas as pd
from heareval.tasks.util.luigi import WorkTask, download_file, new_basedir
from slugify import slugify
from tqdm import tqdm

SPLITS = ["train", "valid", "test"]
# This percentage should not be changed as this decides
# the data in the split and hence is not a part of the data config
VALIDATION_PERCENTAGE = 20
TEST_PERCENTAGE = 20
TRAIN_PERCENTAGE = 100 - VALIDATION_PERCENTAGE - TEST_PERCENTAGE

# We want no more than 5 hours of audio per task.
MAX_TASK_DURATION_BY_SPLIT = {
    "train": 3 * 3600,
    "valid": 1 * 3600,
    "test": 1 * 3600,
}


class DownloadCorpus(WorkTask):
    """
    Downloads from the url and saveds it in the workdir with name
    outfile
    """

    url = luigi.Parameter()
    outfile = luigi.Parameter()
    expected_md5 = luigi.Parameter()

    def run(self):
        download_file(self.url, self.workdir.joinpath(self.outfile), self.expected_md5)
        self.mark_complete()

    @property
    def stage_number(self) -> int:
        return 0


class ExtractArchive(WorkTask):
    """
    Extracts the downloaded file in the workdir(optionally in subdir inside
    workdir)

    Parameter
        infile: filename which has to be extracted from the
            download task working directory
        download(DownloadCorpus): task which downloads the corpus to be
            extracted
    Requires:
        download(DownloadCorpus): task which downloads the corpus to be
            extracted
    """

    infile = luigi.Parameter()
    download = luigi.TaskParameter(
        visibility=luigi.parameter.ParameterVisibility.PRIVATE
    )
    # Outdir is the sub dir inside the workdir to extract the file.
    outdir = luigi.Parameter()

    def requires(self):
        return {"download": self.download}

    def run(self):
        archive_path = self.requires()["download"].workdir.joinpath(self.infile)
        archive_path = archive_path.absolute()
        output_path = self.workdir.joinpath(self.outdir)
        shutil.unpack_archive(archive_path, output_path)
        audio_util.audio_dir_stats_wav(
            in_dir=output_path,
            out_file=self.workdir.joinpath(f"{slugify(self.outdir)}_stats.json"),
        )

        self.mark_complete()


def get_download_and_extract_tasks(task_config: Dict) -> Dict[str, WorkTask]:
    """
    Iterates over the dowload urls and builds download and extract
    tasks for them
    """

    tasks = {}
    outdirs: Set[str] = set()
    for urlobj in task_config["download_urls"]:
        split, name, url, md5 = (
            urlobj["split"],
            urlobj.get("name", None),
            urlobj["url"],
            urlobj["md5"],
        )
        filename = os.path.basename(urlparse(url).path)
        if name is not None:
            outdir = f"{split}/{name}"
        else:
            outdir = f"{split}"
        assert outdir not in outdirs, f"{outdir} in {outdirs}. If you are downloading "
        "multiple archives into one split, they should have different 'name's."
        outdirs.add(outdir)
        task = ExtractArchive(
            download=DownloadCorpus(
                url=url, outfile=filename, expected_md5=md5, task_config=task_config
            ),
            infile=filename,
            outdir=outdir,
            task_config=task_config,
        )
        tasks[slugify(outdir, separator="_")] = task

    return tasks


class ExtractMetadata(WorkTask):
    """
    This is an abstract class that extracts metadata (including labels)
    over the full dataset.
    If we detect that the original dataset doesn't have a full
    train/valid/test split, we extract 20% validation/test if it
    is missing.

    We create a metadata csv file that will be used by downstream
    luigi tasks to curate the final dataset.

    The metadata columns are:
        * relpath - How you find the file path in the original dataset.
        * split - Split of this particular audio file.
<<<<<<< HEAD
        * label - Label for the scene or event. For multilabel, if
        there are multiple labels, they will be on different rows
        of the df.
        * start - Start time in milliseconds for the event with
        this label. Event prediction tasks only, i.e. timestamp
        embeddings.
        * end - End time, as start.
=======
        * label - Label for the scene or event.
        * start, end - Start and end time in seconds of the event,
        for event_labeling tasks.
        * split_key - See get_split_key
>>>>>>> 4316ca4f
        * slug - This is the filename in our dataset. It should be
        unique, it should be obvious what the original filename
        was, and perhaps it should contain the label for audio scene
        tasks.
    """

    outfile = luigi.Parameter()

    # This should have something like the following:
    # train = luigi.TaskParameter()
    # test = luigi.TaskParameter()

    def requires(self):
        ...
        # This should have something like the following:
        # return { "train": self.train, "test": self.test }

    def get_requires_metadata(self, requires_key: str) -> pd.DataFrame:
        """
        For a particular key in the task requires (e.g. "train", or "train_eval"),
        return a metadata dataframe with the following columns:
            * relpath - How you find the file path in the original dataset.
            * split - Split of this particular audio file.
            * label - Label for the scene or event.
            * start, end - Start and end time in seconds of the event,
            only for event_labeling tasks.
        """
        raise NotImplementedError("Deriving classes need to implement this")

    def get_requires_metadata_check(self, requires_key: str) -> pd.DataFrame:
        df = self.get_requires_metadata(requires_key)
        assert "relpath" in df.columns
        assert "split" in df.columns
        assert "label" in df.columns
        if self.task_config["embedding_type"] == "event":
            assert "start" in df.columns
            assert "end" in df.columns
        return df

    def get_all_metadata(self) -> pd.DataFrame:
        """
        Return a dataframe containing all metadata for this task.

        By default, we do one requires task at a time and then concat them.
        You might consider overriding this for some datasets (like
        Google Speech Commands) where you cannot process metadata
        on a per-split basis.
        """
        metadata = pd.concat(
            [
                self.get_requires_metadata_check(requires_key)
                for requires_key in list(self.requires().keys())
            ]
        ).reset_index(drop=True)
        return metadata

    @staticmethod
    def slugify_file_name(relative_path: str) -> str:
        """
        This is the filename in our dataset, WITHOUT the extension.

        It should be unique, it should be obvious what the original
        filename was, and perhaps it should contain the label for
        audio scene tasks.
        """
        slug_text = str(Path(relative_path).stem)
        slug_text = slug_text.replace("-", "_negative_")
        return f"{slugify(slug_text)}"

    @staticmethod
    def get_split_key(df: pd.DataFrame) -> pd.Series:
        """
        Gets the split key.
        A file should only be in one split, i.e. we shouldn't spread
        file events across splits. This is the default behavior.
        For some corpora, we might want to be even more restrictive:
        * An instrument cannot be split.
        * A speaker cannot be split.
        """
        return df["relpath"]

    def split_train_test_val(self, metadata: pd.DataFrame):
        """
        This functions splits the metadata into test, train and valid from train
        split if any of test or valid split is not found. We split
        based upon the split_key (see above).

        If there is any data specific split, that will already be done in
        get_all_metadata. This function is for automatic splitting if the splits
        are not found.

        Three cases might arise -
        1. Validation split not found - Train will be split into valid and train
        2. Test split not found - Train will be split into test and train
        3. Validation and Test split not found - Train will be split into test, train
            and valid
        """

        splits_present = metadata["split"].unique()

        # The metadata should at least have the train split
        # test and valid if not found in the metadata can be sampled
        # from the train
        assert "train" in splits_present, "Train split not found in metadata"
        splits_to_sample = set(SPLITS).difference(splits_present)
        print(
            "Splits not already present in the dataset, "
            + f"now sampled with split key are: {splits_to_sample}"
        )

        train_percentage: float
        valid_percentage: float
        test_percentage: float

        # If we want a 60/20/20 split, but we already have test and don't
        # to partition one, we want to do a 75/25/0 split. i.e. we
        # keep everything summing to one and the proportions the same.
        if splits_to_sample == set():
            return metadata
        elif splits_to_sample == set(["valid"]):
            tot = (TRAIN_PERCENTAGE + VALIDATION_PERCENTAGE) / 100
            train_percentage = TRAIN_PERCENTAGE / tot
            valid_percentage = VALIDATION_PERCENTAGE / tot
            test_percentage = 0
        elif splits_to_sample == set(["test"]):
            tot = (TRAIN_PERCENTAGE + TEST_PERCENTAGE) / 100
            train_percentage = TRAIN_PERCENTAGE / tot
            valid_percentage = 0
            test_percentage = TEST_PERCENTAGE / tot
        else:
            assert splits_to_sample == set(["valid", "test"])
            train_percentage = TRAIN_PERCENTAGE
            valid_percentage = VALIDATION_PERCENTAGE
            test_percentage = TEST_PERCENTAGE
        assert (
            train_percentage + valid_percentage + test_percentage == 100
        ), f"{train_percentage + valid_percentage + test_percentage} != 100"

<<<<<<< HEAD
        relpaths = metadata[metadata.split == "train"]["relpath"].unique()
        rng = random.Random(0)
        rng.shuffle(relpaths)
        n = len(relpaths)
=======
        split_keys = metadata["split_key"].unique()
        rng = random.Random("split_train_test_val")
        rng.shuffle(split_keys)
        n = len(split_keys)
>>>>>>> 4316ca4f

        n_valid = int(round(n * valid_percentage / 100))
        n_test = int(round(n * test_percentage / 100))
        assert n_valid > 0 or valid_percentage == 0
        assert n_test > 0 or test_percentage == 0
        valid_split_keys = set(split_keys[:n_valid])
        test_split_keys = set(split_keys[n_valid : n_valid + n_test])
        metadata.loc[metadata["split_key"].isin(valid_split_keys), "split"] = "valid"
        metadata.loc[metadata["split_key"].isin(test_split_keys), "split"] = "test"
        return metadata

    def run(self):
        # Process metadata gets all metadata to be used for the task
        metadata = self.get_all_metadata()

        # Deterministically shuffle the metadata
        metadata = metadata.sample(frac=1, random_state=0).reset_index(drop=True)

        metadata = metadata.assign(
            slug=lambda df: df.relpath.apply(self.slugify_file_name),
            split_key=self.get_split_key,
        )

        # Check if one slug is associated with only one relpath.
        # Also implies there is a one to one correspondence between relpath and slug.
        #  1. One slug to one relpath -- the bug which we were having is one slug for
        #   two relpath(relpath with -6 as well as +6 having the same slug), groupby
        #   by slug and see if one relpath is associated with one slug - this is done
        #   in the assert statement.
        #  2. One relpath to one slug -- always the case, because slugify is
        #   a deterministic function.
        #  3. relpath.nunique() == slug.nunique(), automatically holds if the above
        #   two holds.
        assert (
            metadata.groupby("slug")["relpath"].nunique() == 1
        ).all(), "One slug is associated with more than one file"
        "Please make sure slugs are unique at a file level"

        # Assertion sanity check -- one to one mapping between the relpaths and slugs
        assert metadata["relpath"].nunique() == metadata["slug"].nunique()

        # Filter the files which actually exist in the data
        exists = metadata["relpath"].apply(lambda relpath: Path(relpath).exists())

        # If any of the audio files in the metadata is missing, raise an error for the
        # regular dataset. However, in case of small dataset, this is expected and we
        # need to remove those entries from the metadata
        if sum(exists) < len(metadata):
            if self.task_config["version"].split("-")[-1] == "small":
                print(
                    "All files in metadata do not exist in the dataset. This is "
                    "expected behavior when small task is running.\n"
                    f"Removing {len(metadata) - sum(exists)} entries in the "
                    "metadata"
                )
                metadata = metadata.loc[exists]
                metadata.reset_index(drop=True, inplace=True)
                assert len(metadata) == sum(exists)
            else:
                raise FileNotFoundError(
                    "Files in the metadata are missing in the directory"
                )

        # Split the metadata to create valid and test set from train if they are not
        # created explicitly in get_all_metadata
        metadata = self.split_train_test_val(metadata)

        if self.task_config["embedding_type"] == "scene":
            # Multiclass predictions should only have a single label per file
            if self.task_config["prediction_type"] == "multiclass":
                label_count = metadata.groupby("slug")["label"].aggregate(len)
                assert (label_count == 1).all()

        metadata.to_csv(
            self.workdir.joinpath(self.outfile),
            index=False,
        )

        # Save the label count for each split
        for split, split_df in metadata.groupby("split"):
            json.dump(
                split_df["label"].value_counts().to_dict(),
                self.workdir.joinpath(f"labelcount_{split}.json").open("w"),
                indent=True,
            )

        self.mark_complete()


class MetadataTask(WorkTask):
    """
    Abstract WorkTask that wants to have access to the metadata
    from the entire dataset.
    """

    metadata_task: ExtractMetadata = luigi.TaskParameter()
    _metadata: Optional[pd.DataFrame] = None

    @property
    def metadata(self):
        if self._metadata is None:
            self._metadata = pd.read_csv(
                self.metadata_task.workdir.joinpath(self.metadata_task.outfile)
            )
        return self._metadata


class SubsampleSplit(MetadataTask):
    """
    For large datasets, we may want to restrict each split to a
    certain number of minutes.
    This subsampler acts on a specific split, and ensures we are under
    our desired audio length threshold for this split.

    Parameters:
        split: name of the split for which subsampling has to be done
    """

    split = luigi.Parameter()

    def requires(self):
        return {
            "metadata": self.metadata_task,
        }

    def run(self):
        split_metadata = self.metadata[self.metadata["split"] == self.split]
        relpaths = split_metadata["relpath"].unique()
        rng = random.Random("SubsampleSplit")
        rng.shuffle(relpaths)
        num_files = len(relpaths)

        # This might round badly for small corpora with long audio :\
        # But we aren't going to use audio that is more than a couple
        # minutes or the timestamp embeddings will explode
        sample_duration = self.task_config["sample_duration"]
        max_files = int(MAX_TASK_DURATION_BY_SPLIT[self.split] / sample_duration)

        if num_files > max_files:
            print(
                f"{num_files} audio files in corpus."
                f"Max files to subsample in {self.split}: {max_files}"
            )
<<<<<<< HEAD
            sampled_subsample_metadata = perform_metadata_subsampling(
                subsample_metadata, max_files
            )
            print(
                f"Datapoints in split {self.split} after resampling: "
                f"{len(sampled_subsample_metadata)}"
            )
            assert perform_metadata_subsampling(
                subsample_metadata.sample(frac=1), max_files
            ).equals(sampled_subsample_metadata), "The subsampling is not stable"
=======
            subsampled_relpaths = set(relpaths[:max_files])
            print(f"Files in split after resampling: {len(subsampled_relpaths)}")
>>>>>>> 4316ca4f
        else:
            subsampled_relpaths = relpaths

        for audiofile in subsampled_relpaths:
            audiopath = Path(audiofile)
            # Add the original extension to the slug
            newaudiofile = Path(
                self.workdir.joinpath(
                    "%s%s"
                    % (
                        self.metadata_task.slugify_file_name(audiofile),
                        audiopath.suffix,
                    )
                )
            )
            assert not newaudiofile.exists(), f"{newaudiofile} already exists! "
            "We shouldn't have two files with the same name. If this is happening "
            "because luigi is overwriting an incomplete output directory "
            "we should write code to delete the output directory "
            "before this tasks begins."
            "If this is happening because different data dirs have the same "
            "audio file name, we should include the data dir in the symlinked "
            "filename."
            newaudiofile.symlink_to(audiopath.resolve())

        self.mark_complete()


class SubsampleSplits(MetadataTask):
    """
    Aggregates subsampling of all the splits into a single task as dependencies.

    Requires:
        subsample_splits (list(SubsampleSplit)): task subsamples each split
    """

    def requires(self):
        # Perform subsampling on each split independently
        subsample_splits = {
            split: SubsampleSplit(
                metadata_task=self.metadata_task,
                split=split,
                task_config=self.task_config,
            )
            for split in SPLITS
        }
        return subsample_splits

    def run(self):
        workdir = Path(self.workdir)
        workdir.rmdir()
        # We need to link the workdir of the requires, they will all be the same
        # for all the requires so just grab the first one.
        key = list(self.requires().keys())[0]
        workdir.symlink_to(Path(self.requires()[key].workdir).absolute())
        self.mark_complete()


class MonoWavTrimSubcorpus(MetadataTask):
    """
    Converts the file to mono, changes to wav encoding,
    trims and pads the audio to be same length

    Requires:
        corpus (SubsampleSplits): task which aggregates all subsampled splits
    """

    def requires(self):
        return {
            "corpus": SubsampleSplits(
                metadata_task=self.metadata_task, task_config=self.task_config
            )
        }

    def run(self):
        # TODO: this should check to see if the audio is already a mono wav at the
        #   correct length and just create a symlink if that is this case.
        for audiofile in tqdm(list(self.requires()["corpus"].workdir.iterdir())):
            newaudiofile = self.workdir.joinpath(f"{audiofile.stem}.wav")
            audio_util.mono_wav_and_fix_duration(
                audiofile, newaudiofile, duration=self.task_config["sample_duration"]
            )

        self.mark_complete()


class SubcorpusData(MetadataTask):
    """
    Go over the mono wav folder and symlink the audio files into split dirs.

    Requires
        corpus(MonoWavTrimSubcorpus): which processes the audio file and converts
            them to wav format
    """

    def requires(self):
        return {
            "corpus": MonoWavTrimSubcorpus(
                metadata_task=self.metadata_task, task_config=self.task_config
            ),
        }

    def run(self):
        for audiofile in tqdm(list(self.requires()["corpus"].workdir.glob("*.wav"))):
            # Compare the filename with the slug.
            # Note that the slug does not have the extension of the file
            split = self.metadata.loc[
                self.metadata["slug"] == audiofile.stem, "split"
            ].values[0]
            split_dir = self.workdir.joinpath(split)
            split_dir.mkdir(exist_ok=True)
            newaudiofile = new_basedir(audiofile, split_dir)
            os.symlink(os.path.realpath(audiofile), newaudiofile)

        self.mark_complete()


class SubcorpusMetadata(MetadataTask):
    """
    Find the metadata for the subcorpus, based upon which audio
    files are in each subcorpus split.

    Requires
        data (SubcorpusData): which produces the subcorpus data.
    """

    def requires(self):
        return {
            "data": SubcorpusData(
                metadata_task=self.metadata_task, task_config=self.task_config
            ),
        }

    def run(self):
        for split_path in self.requires()["data"].workdir.iterdir():
            audiodf = pd.DataFrame(
                [(a.stem, a.suffix) for a in list(split_path.glob("*.wav"))],
                columns=["slug", "ext"],
            )
            assert len(audiodf) != 0, f"No audio files found in: {split_path}"
            assert (
                not audiodf["slug"].duplicated().any()
            ), "Duplicate files in: {split_path}"

            # Get the label from the metadata with the help of the slug of the filename
            audiolabel_df = (
                self.metadata.merge(audiodf, on="slug")
                .assign(slug_path=lambda df: df["slug"] + df["ext"])
                .drop("ext", axis=1)
            )

            if self.task_config["embedding_type"] == "scene":
                # Create a dictionary containing a list of metadata keyed on the slug.
                audiolabel_json = (
                    audiolabel_df[["slug_path", "label"]]
                    .groupby("slug_path")["label"]
                    .apply(list)
                    .to_dict()
                )

            elif self.task_config["embedding_type"] == "event":
                # For event labeling each file will have a list of metadata
                audiolabel_json = (
                    audiolabel_df[["slug_path", "label", "start", "end"]]
                    .set_index("slug_path")
                    .groupby(level=0)
                    .apply(lambda group: group.to_dict(orient="records"))
                    .to_dict()
                )
            else:
                raise ValueError("Invalid embedding_type in dataset config")

            # Save the json used for training purpose
            json.dump(
                audiolabel_json,
                self.workdir.joinpath(f"{split_path.stem}.json").open("w"),
                indent=True,
            )

            # Save the slug and the label in as the split metadata
            audiolabel_df.to_csv(
                self.workdir.joinpath(f"{split_path.stem}.csv"),
                index=False,
            )

        self.mark_complete()


class MetadataVocabulary(MetadataTask):
    """
    Creates the vocabulary CSV file for a task.

    Requires
            subcorpus_metadata (SubcorpusMetadata): task which produces
                the subcorpus metadata
    """

    def requires(self):
        return {
            "subcorpus_metadata": SubcorpusMetadata(
                metadata_task=self.metadata_task, task_config=self.task_config
            )
        }

    def run(self):
        labelset = set()
        # Save statistics about each subcorpus metadata
        for subcorpus_metadata in list(
            self.requires()["subcorpus_metadata"].workdir.glob("*.csv")
        ):
            labeldf = pd.read_csv(subcorpus_metadata)
            json.dump(
                labeldf["label"].value_counts().to_dict(),
                self.workdir.joinpath(
                    f"labelcount_{subcorpus_metadata.stem}.json"
                ).open("w"),
                indent=True,
            )
            labelset = labelset | set(labeldf["label"].unique().tolist())

        # Build the label idx csv and save it
        labelcsv = pd.DataFrame(
            list(enumerate(sorted(list(labelset)))),
            columns=["idx", "label"],
        )

        labelcsv.to_csv(
            os.path.join(self.workdir, "labelvocabulary.csv"),
            columns=["idx", "label"],
            index=False,
        )

        self.mark_complete()


class ResampleSubcorpus(MetadataTask):
    """
    Resamples one split in the subsampled corpus to a particular sampling rate
    Parameters
        split (str): The split for which the resampling has to be done
        sr (int): output sampling rate
    Requires
        data (SubcorpusData): task which produces the subcorpus data
    """

    sr = luigi.IntParameter()
    split = luigi.Parameter()

    def requires(self):
        return {
            "data": SubcorpusData(
                metadata_task=self.metadata_task, task_config=self.task_config
            )
        }

    def run(self):
        original_dir = self.requires()["data"].workdir.joinpath(str(self.split))
        resample_dir = self.workdir.joinpath(str(self.sr)).joinpath(str(self.split))
        resample_dir.mkdir(parents=True, exist_ok=True)
        for audiofile in tqdm(list(original_dir.glob("*.wav"))):
            resampled_audiofile = new_basedir(audiofile, resample_dir)
            audio_util.resample_wav(audiofile, resampled_audiofile, self.sr)

        audio_util.audio_dir_stats_wav(
            in_dir=resample_dir,
            out_file=self.workdir.joinpath(str(self.sr)).joinpath(
                f"{self.split}_stats.json"
            ),
        )
        self.mark_complete()


class ResampleSubcorpuses(MetadataTask):
    """
    Aggregates resampling of all the splits and sampling rates
    into a single task as dependencies.

    Requires:
        ResampleSubcorpus for all split and sr
    """

    sample_rates = luigi.ListParameter()

    def requires(self):
        # Perform resampling on each split and sampling rate independently
        resample_splits = [
            ResampleSubcorpus(
                sr=sr,
                split=split,
                metadata_task=self.metadata_task,
                task_config=self.task_config,
            )
            for sr in self.sample_rates
            for split in SPLITS
        ]
        return resample_splits

    def run(self):
        workdir = Path(self.workdir)
        workdir.rmdir()
        # We need to link the workdir of the requires, they will all be the same
        # for all the requires so just grab the first one.
        requires_workdir = Path(self.requires()[0].workdir).absolute()
        workdir.symlink_to(requires_workdir)
        self.mark_complete()


class FinalizeCorpus(MetadataTask):
    """
    Create a final corpus, no longer in _workdir but in the top-level
    at directory config.TASKNAME.
    Parameters:
        sample_rates (list(int)): The list of sampling rates in which the corpus
            is required
    Requires:
        resample (List(ResampleSubCorpus)): task which resamples
                the entire subcorpus

        subcorpus_metadata (SubcorpusMetadata): task with the subcorpus metadata
    """

    sample_rates = luigi.ListParameter()
    tasks_dir = luigi.Parameter()

    def requires(self):
        # Will copy the resampled subsampled data, the subsampled metadata,
        # and the metadata_vocabulary
        return {
            "resample": ResampleSubcorpuses(
                sample_rates=self.sample_rates,
                metadata_task=self.metadata_task,
                task_config=self.task_config,
            ),
            "subcorpus_metadata": SubcorpusMetadata(
                metadata_task=self.metadata_task, task_config=self.task_config
            ),
            "metadata_vocabulary": MetadataVocabulary(
                metadata_task=self.metadata_task, task_config=self.task_config
            ),
        }

    # We overwrite workdir here, because we want the output to be
    # the finalized top-level task directory
    @property
    def workdir(self):
        return Path(self.tasks_dir).joinpath(self.versioned_task_name)

    def run(self):
        if self.workdir.exists():
            shutil.rmtree(self.workdir)

        # Copy the resampled files
        shutil.copytree(self.requires()["resample"].workdir, self.workdir)

        # Copy labelvocabulary.csv
        shutil.copy2(
            self.requires()["metadata_vocabulary"].workdir.joinpath(
                "labelvocabulary.csv"
            ),
            self.workdir.joinpath("labelvocabulary.csv"),
        )
        # Copy the train test metadata jsons
        src = self.requires()["subcorpus_metadata"].workdir
        dst = self.workdir
        for item in os.listdir(src):
            if item.endswith(".json"):
                # Based upon https://stackoverflow.com/a/27161799
                assert not dst.joinpath(item).exists()
                assert not src.joinpath(item).is_dir()
                shutil.copy2(src.joinpath(item), dst.joinpath(item))
        # Python >= 3.8 only
        # shutil.copytree(src, dst, dirs_exist_ok=True, \
        #        ignore=shutil.ignore_patterns("*.csv"))
        # Save the dataset config as a json file
        config_out = self.workdir.joinpath("task_metadata.json")
        with open(config_out, "w") as fp:
            json.dump(
                self.task_config, fp, indent=True, cls=luigi.parameter._DictParamEncoder
            )

        self.mark_complete()


def run(task: Union[List[luigi.Task], luigi.Task], num_workers: int):
    """
    Run a task / set of tasks

    Args:
        task: a single or list of luigi tasks
        num_workers: Number of CPU workers to use for this task
    """

    # If this is just a single task then add it to a list
    if isinstance(task, luigi.Task):
        task = [task]

    luigi_run_result = luigi.build(
        task,
        workers=num_workers,
        local_scheduler=True,
        log_level="INFO",
        detailed_summary=True,
    )
    assert luigi_run_result.status in [
        luigi.execution_summary.LuigiStatusCode.SUCCESS,
        luigi.execution_summary.LuigiStatusCode.SUCCESS_WITH_RETRY,
    ], f"Received luigi_run_result.status = {luigi_run_result.status}"<|MERGE_RESOLUTION|>--- conflicted
+++ resolved
@@ -139,20 +139,14 @@
     The metadata columns are:
         * relpath - How you find the file path in the original dataset.
         * split - Split of this particular audio file.
-<<<<<<< HEAD
         * label - Label for the scene or event. For multilabel, if
         there are multiple labels, they will be on different rows
         of the df.
-        * start - Start time in milliseconds for the event with
+        * start, end - Start time in milliseconds for the event with
         this label. Event prediction tasks only, i.e. timestamp
         embeddings.
         * end - End time, as start.
-=======
-        * label - Label for the scene or event.
-        * start, end - Start and end time in seconds of the event,
-        for event_labeling tasks.
         * split_key - See get_split_key
->>>>>>> 4316ca4f
         * slug - This is the filename in our dataset. It should be
         unique, it should be obvious what the original filename
         was, and perhaps it should contain the label for audio scene
@@ -291,17 +285,10 @@
             train_percentage + valid_percentage + test_percentage == 100
         ), f"{train_percentage + valid_percentage + test_percentage} != 100"
 
-<<<<<<< HEAD
-        relpaths = metadata[metadata.split == "train"]["relpath"].unique()
-        rng = random.Random(0)
-        rng.shuffle(relpaths)
-        n = len(relpaths)
-=======
-        split_keys = metadata["split_key"].unique()
+        split_keys = metadata[metadata.split == "train"]["split_key"].unique()
         rng = random.Random("split_train_test_val")
         rng.shuffle(split_keys)
         n = len(split_keys)
->>>>>>> 4316ca4f
 
         n_valid = int(round(n * valid_percentage / 100))
         n_test = int(round(n * test_percentage / 100))
@@ -445,21 +432,10 @@
                 f"{num_files} audio files in corpus."
                 f"Max files to subsample in {self.split}: {max_files}"
             )
-<<<<<<< HEAD
-            sampled_subsample_metadata = perform_metadata_subsampling(
-                subsample_metadata, max_files
-            )
+            subsampled_relpaths = set(relpaths[:max_files])
             print(
-                f"Datapoints in split {self.split} after resampling: "
-                f"{len(sampled_subsample_metadata)}"
-            )
-            assert perform_metadata_subsampling(
-                subsample_metadata.sample(frac=1), max_files
-            ).equals(sampled_subsample_metadata), "The subsampling is not stable"
-=======
-            subsampled_relpaths = set(relpaths[:max_files])
-            print(f"Files in split after resampling: {len(subsampled_relpaths)}")
->>>>>>> 4316ca4f
+                f"Files in split {self.split} after resampling: {len(subsampled_relpaths)}"
+            )
         else:
             subsampled_relpaths = relpaths
 
