--- conflicted
+++ resolved
@@ -53,11 +53,7 @@
         self.logit_loss: torch.nn.Module
         if prediction_type == "multilabel":
             self.activation: torch.nn.Module = torch.nn.Sigmoid()
-<<<<<<< HEAD
-            self.logitloss = torch.nn.BCEWithLogitsLoss()
-=======
             self.logit_loss = torch.nn.BCEWithLogitsLoss()
->>>>>>> 6899cbc5
         elif prediction_type == "multiclass":
             self.activation = torch.nn.Softmax()
             self.logit_loss = OneHotToCrossEntropyLoss()
@@ -89,11 +85,7 @@
         self.label_to_idx = label_to_idx
         self.scores = scores
 
-<<<<<<< HEAD
-    def forward(self, x: torch.Tensor) -> torch.Tensor:
-=======
     def forward(self, x):
->>>>>>> 6899cbc5
         return self.predictor(x)
 
     def training_step(self, batch, batch_idx):
