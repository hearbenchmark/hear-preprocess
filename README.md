![HEAR2021](https://neuralaudio.ai/assets/img/hear-header-sponsor.jpg)
# hear-preprocess

Dataset preprocessing code for the HEAR 2021 NeurIPS competition.

Unless you are a HEAR organizer or want to contribute a task,
you won't need this repo. Use
[hear-eval-kit](https://github.com/neuralaudio/hear-eval-kit/) to
evaluate your embedding models on these tasks.

## Cloud Usage

See [hear-eval's
README.spotty](https://github.com/neuralaudio/hear-eval-kit/blob/main/README.spotty.md)
for information on how to use spotty.

## Installation

```
pip3 install hearpreprocess
```

Tested with Python 3.7 and 3.8. Python 3.9 is not officially supported
because pip3 installs are very finicky, but it might work.

## Development

Clone repo:
```
git clone https://github.com/neuralaudio/hear-preprocess
cd hear-preprocess
```
Add secret task submodule:
```
git submodule init
git submodule update
```
**_NOTE_**: Secret tasks are not available to participants. You
should skip the above step.

Install in development mode:
```
pip3 install -e ".[dev]"
```

Make sure you have pre-commit hooks installed:
```
pre-commit install
```

Running tests:
```
python3 -m pytest
```

### Preprocessing

You probably don't need to do this unless you are implementing the
HEAR challenge.

If you want to run preprocessing yourself:
* You will need `ffmpeg>=4.2` installed (possibly from conda-forge).
* You will need `soxr` support, which might require package
libsox-fmt-ffmpeg or [installing from
source](https://github.com/neuralaudio/hear-eval-kit/issues/156#issuecomment-893151305).

This will take about 2 user-CPU-hours for the open tasks. 100 GB free
disk space is required while processing. Final output is 11 GB.

These Luigi pipelines are used to preprocess the evaluation tasks
into a common format for downstream evaluation.

To run the preprocessing pipeline for all available tasks:
```
python3 -m hearpreprocess.runner all
```

You can also just run individual tasks:
```
python3 -m hearpreprocess.runner [speech_commands|nsynth_pitch|office_events]
```
**_NOTE__**: To run the pipeline on secret tasks please ensure to
initialize, update, and install the `hear2021-secret-tasks` submodule.
This repository is not available for participants. If the submodule
is set up:
- The aforementioned commands will work for secret tasks as
well.
- Running with the `all` option will trigger all the available set
of open and secret tasks.
- To run individual tasks, please use the corresponding `task` name.
The secret task names are are also hidden and listed in the
`hear2021-secret-tasks` submodule.

Each pipeline will download and preprocess each dataset according
to the following DAG:
* DownloadCorpus
* ExtractArchive
* ExtractMetadata: Create splits over the entire corpus and find
the label metadata for them.
<<<<<<< HEAD
* SubsampleSplit (subsample each split) => MonoWavTrimCorpus => SubsampledData (symlinks)
* SubsampledData => {SubsampledMetadata, ResampleSubcorpus}
* SubsampledMetadata => MetadataVocabulary
* FinalCombine => FinalizeCorpus
=======
* SubcorpusSplit (subsample each split) => MonoWavTrimCorpus => SubcorpusData (symlinks)
* SubcorpusData => {SubcorpusMetadata, ResampleSubcorpus}
* SubcorpusMetadata => MetadataVocabulary
* FinalizeCorpus
>>>>>>> db124ea1

In terms of sampling:
* We create a 60/20/20 split if train/valid/test does not exist.
* We cap each split at 3/1/1/ hours of audio, defined as
* If further small sampling happens, that chooses a particular
number of audio samples per task.

These commands will download and preprocess the entire dataset. An
intermediary directory defined by the option `luigi-dir`(default
`_workdir`) will be created, and then a final directory defined by
the option `tasks-dir` (default `tasks`) will contain the completed
dataset.

Options:
```
Options:
  --num-workers INTEGER  Number of CPU workers to use when running. If not
                         provided all CPUs are used.

  --sample-rate INTEGER  Perform resampling only to this sample rate. By
                         default we resample to 16000, 22050, 44100, 48000.
  
  --small       FLAG     If passed, the task will run on a small-version of the 
                         data.

  --work-dir    STRING   Temporary directory to save all the
                         intermediate tasks (will not be deleted afterwords).
                         It will require as much disk space as the final output,
                         if not more.
                         By default this is set to _workdir in the
                         module root directory.

  --tasks-dir   STRING   Path to dir to store the final task outputs.
			             By default this is set to tasks in the
           			     module root directory
```

To check the stats of an audio directory:
```
python3 -m hearpreprocess.audio_dir_stats {input folder} {output json file}
```
Stats include: audio_count, audio_samplerate_count, mean meadian
and certain (10, 25, 75, 90) percentile durations.  This is helpful
in getting a quick glance of the audio files in a folder and helps
in decideing the preprocessing configurations.

The pipeline will also generate some stats of the original and
preprocessed data sets, e.g.:
```
speech_commands-v0.0.2/01-ExtractArchive/test_stats.json
speech_commands-v0.0.2/01-ExtractArchive/train_stats.json
speech_commands-v0.0.2/03-ExtractMetadata/labelcount_test.json
speech_commands-v0.0.2/03-ExtractMetadata/labelcount_train.json
speech_commands-v0.0.2/03-ExtractMetadata/labelcount_valid.json
```

### Faster preprocessing, for development

The small flag runs the preprocessing pipeline on a small version
of each dataset stored at [Downsampled HEAR Open
Tasks](https://github.com/turian/hear2021-open-tasks-downsampled). This
is used for development and continuous integration tests for the
pipeline.

These small versions of the data can be generated
deterministically with the following command:
```
python3 -m hearpreprocess.sampler <taskname>
```

**_NOTE_** : The `--small` flag which is used to run the task on a
small version of the dataset for development.<|MERGE_RESOLUTION|>--- conflicted
+++ resolved
@@ -97,17 +97,10 @@
 * ExtractArchive
 * ExtractMetadata: Create splits over the entire corpus and find
 the label metadata for them.
-<<<<<<< HEAD
-* SubsampleSplit (subsample each split) => MonoWavTrimCorpus => SubsampledData (symlinks)
-* SubsampledData => {SubsampledMetadata, ResampleSubcorpus}
-* SubsampledMetadata => MetadataVocabulary
-* FinalCombine => FinalizeCorpus
-=======
 * SubcorpusSplit (subsample each split) => MonoWavTrimCorpus => SubcorpusData (symlinks)
 * SubcorpusData => {SubcorpusMetadata, ResampleSubcorpus}
 * SubcorpusMetadata => MetadataVocabulary
-* FinalizeCorpus
->>>>>>> db124ea1
+* FinalCombine => FinalizeCorpus
 
 In terms of sampling:
 * We create a 60/20/20 split if train/valid/test does not exist.
