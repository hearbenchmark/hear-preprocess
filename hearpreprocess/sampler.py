--- conflicted
+++ resolved
@@ -18,15 +18,10 @@
 import shutil
 import tempfile
 from pathlib import Path
-<<<<<<< HEAD
 from typing import Callable, Optional, Dict, Any
 from urllib.parse import urlparse
 import tempfile
 import copy
-=======
-from typing import Any, Dict, Optional
-from urllib.parse import urlparse
->>>>>>> 25fcba92
 
 import click
 import luigi
@@ -37,11 +32,8 @@
 import hearpreprocess.util.audio as audio_util
 from hearpreprocess import dcase2016_task2, nsynth_pitch, speech_commands, spoken_digit
 from hearpreprocess.util.luigi import WorkTask
-<<<<<<< HEAD
 import hearpreprocess.util.audio as audio_util
 import hearpreprocess.util.luigi as luigi_util
-=======
->>>>>>> 25fcba92
 
 logger = logging.getLogger("luigi-interface")
 # Currently the sampler is only allowed to run for open tasks
