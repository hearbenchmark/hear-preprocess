--- conflicted
+++ resolved
@@ -474,73 +474,9 @@
     def run(self):
         # Get all metadata to be used for the task
         metadata = self.get_all_metadata()
-<<<<<<< HEAD
-        # Reset the index, we don't know what upstream did
-        metadata.reset_index(inplace=True, drop=True)
-
-        metadata = metadata.assign(
-            slug=lambda df: df.relpath.apply(self.slugify_file_name),
-            split_key=self.get_split_key,
-        )
-
-        # Check if one slug is associated with only one relpath.
-        # Also implies there is a one to one correspondence between relpath and slug.
-        #  1. One slug to one relpath -- the bug which we were having is one slug for
-        #   two relpath(relpath with -6 as well as +6 having the same slug), groupby
-        #   by slug and see if one relpath is associated with one slug - this is done
-        #   in the assert statement.
-        #  2. One relpath to one slug -- always the case, because slugify is
-        #   a deterministic function.
-        #  3. relpath.nunique() == slug.nunique(), automatically holds if the above
-        #   two holds.
-        assert (
-            metadata.groupby("slug")["relpath"].nunique() == 1
-        ).all(), "One slug is associated with more than one file"
-        "Please make sure slugs are unique at a file level"
-
-        # Assertion sanity check -- one to one mapping between the relpaths and slugs
-        assert metadata["relpath"].nunique() == metadata["slug"].nunique()
-
-        # First, put the metadata into a deterministic order.
-        if "start" in metadata.columns:
-            metadata = metadata.sort_values(
-                ["slug", "start", "end", "label"], inplace=True, kind="stable"
-            ).reset_index(inplace=True)
-        else:
-            metadata = metadata.sort_values(
-                ["slug", "label"], inplace=True, kind="stable"
-            ).reset_index(drop=True)
-
-        # Now, deterministically shuffle the metadata
-        metadata = metadata.sample(frac=1, random_state=0).reset_index(drop=True)
-
-        # Filter the files which actually exist in the data
-        exists = metadata["relpath"].apply(lambda relpath: Path(relpath).exists())
-
-        # If any of the audio files in the metadata is missing, raise an error for the
-        # regular dataset. However, in case of small dataset, this is expected and we
-        # need to remove those entries from the metadata
-        if sum(exists) < len(metadata):
-            if self.task_config["version"].split("-")[-1] == "small":
-                diagnostics.info(
-                    f"{self.longname} "
-                    "All files in metadata do not exist in the dataset. This is "
-                    "expected behavior when small task is running.\n"
-                    f"Removing {len(metadata) - sum(exists)} entries in the "
-                    "metadata"
-                )
-                metadata = metadata.loc[exists]
-                metadata.reset_index(drop=True, inplace=True)
-                assert len(metadata) == sum(exists)
-            else:
-                raise FileNotFoundError(
-                    "Files in the metadata are missing in the directory"
-                )
-=======
         print(f"metadata length = {len(metadata)}")
 
         metadata = self.postprocess_all_metadata(metadata)
->>>>>>> 150178f2
 
         # Split the metadata to create valid and test set from train if they are not
         # created explicitly in get_all_metadata
